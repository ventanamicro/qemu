#!/bin/sh
#
# qemu configure script (c) 2003 Fabrice Bellard
#

# Unset some variables known to interfere with behavior of common tools,
# just as autoconf does.
CLICOLOR_FORCE= GREP_OPTIONS=
unset CLICOLOR_FORCE GREP_OPTIONS

# Don't allow CCACHE, if present, to use cached results of compile tests!
export CCACHE_RECACHE=yes

# Temporary directory used for files created while
# configure runs. Since it is in the build directory
# we can safely blow away any previous version of it
# (and we need not jump through hoops to try to delete
# it when configure exits.)
TMPDIR1="config-temp"
rm -rf "${TMPDIR1}"
mkdir -p "${TMPDIR1}"
if [ $? -ne 0 ]; then
    echo "ERROR: failed to create temporary directory"
    exit 1
fi

TMPB="qemu-conf"
TMPC="${TMPDIR1}/${TMPB}.c"
TMPO="${TMPDIR1}/${TMPB}.o"
TMPCXX="${TMPDIR1}/${TMPB}.cxx"
TMPE="${TMPDIR1}/${TMPB}.exe"
TMPMO="${TMPDIR1}/${TMPB}.mo"

rm -f config.log

# Print a helpful header at the top of config.log
echo "# QEMU configure log $(date)" >> config.log
printf "# Configured with:" >> config.log
printf " '%s'" "$0" "$@" >> config.log
echo >> config.log
echo "#" >> config.log

print_error() {
    (echo
    echo "ERROR: $1"
    while test -n "$2"; do
        echo "       $2"
        shift
    done
    echo) >&2
}

error_exit() {
    print_error "$@"
    exit 1
}

do_compiler() {
    # Run the compiler, capturing its output to the log. First argument
    # is compiler binary to execute.
    local compiler="$1"
    shift
    if test -n "$BASH_VERSION"; then eval '
        echo >>config.log "
funcs: ${FUNCNAME[*]}
lines: ${BASH_LINENO[*]}"
    '; fi
    echo $compiler "$@" >> config.log
    $compiler "$@" >> config.log 2>&1 || return $?
    # Test passed. If this is an --enable-werror build, rerun
    # the test with -Werror and bail out if it fails. This
    # makes warning-generating-errors in configure test code
    # obvious to developers.
    if test "$werror" != "yes"; then
        return 0
    fi
    # Don't bother rerunning the compile if we were already using -Werror
    case "$*" in
        *-Werror*)
           return 0
        ;;
    esac
    echo $compiler -Werror "$@" >> config.log
    $compiler -Werror "$@" >> config.log 2>&1 && return $?
    error_exit "configure test passed without -Werror but failed with -Werror." \
        "This is probably a bug in the configure script. The failing command" \
        "will be at the bottom of config.log." \
        "You can run configure with --disable-werror to bypass this check."
}

do_cc() {
    do_compiler "$cc" "$@"
}

do_cxx() {
    do_compiler "$cxx" "$@"
}

update_cxxflags() {
    # Set QEMU_CXXFLAGS from QEMU_CFLAGS by filtering out those
    # options which some versions of GCC's C++ compiler complain about
    # because they only make sense for C programs.
    QEMU_CXXFLAGS="$QEMU_CXXFLAGS -D__STDC_LIMIT_MACROS"

    for arg in $QEMU_CFLAGS; do
        case $arg in
            -Wstrict-prototypes|-Wmissing-prototypes|-Wnested-externs|\
            -Wold-style-declaration|-Wold-style-definition|-Wredundant-decls)
                ;;
            -std=gnu99)
                QEMU_CXXFLAGS=${QEMU_CXXFLAGS:+$QEMU_CXXFLAGS }"-std=gnu++98"
                ;;
            *)
                QEMU_CXXFLAGS=${QEMU_CXXFLAGS:+$QEMU_CXXFLAGS }$arg
                ;;
        esac
    done
}

compile_object() {
  local_cflags="$1"
  do_cc $QEMU_CFLAGS $local_cflags -c -o $TMPO $TMPC
}

compile_prog() {
  local_cflags="$1"
  local_ldflags="$2"
  do_cc $QEMU_CFLAGS $local_cflags -o $TMPE $TMPC $LDFLAGS $local_ldflags
}

# symbolically link $1 to $2.  Portable version of "ln -sf".
symlink() {
  rm -rf "$2"
  mkdir -p "$(dirname "$2")"
  ln -s "$1" "$2"
}

# check whether a command is available to this shell (may be either an
# executable or a builtin)
has() {
    type "$1" >/dev/null 2>&1
}

# search for an executable in PATH
path_of() {
    local_command="$1"
    local_ifs="$IFS"
    local_dir=""

    # pathname has a dir component?
    if [ "${local_command#*/}" != "$local_command" ]; then
        if [ -x "$local_command" ] && [ ! -d "$local_command" ]; then
            echo "$local_command"
            return 0
        fi
    fi
    if [ -z "$local_command" ]; then
        return 1
    fi

    IFS=:
    for local_dir in $PATH; do
        if [ -x "$local_dir/$local_command" ] && [ ! -d "$local_dir/$local_command" ]; then
            echo "$local_dir/$local_command"
            IFS="${local_ifs:-$(printf ' \t\n')}"
            return 0
        fi
    done
    # not found
    IFS="${local_ifs:-$(printf ' \t\n')}"
    return 1
}

have_backend () {
    echo "$trace_backends" | grep "$1" >/dev/null
}

glob() {
    eval test -z '"${1#'"$2"'}"'
}

supported_hax_target() {
    test "$hax" = "yes" || return 1
    glob "$1" "*-softmmu" || return 1
    case "${1%-softmmu}" in
        i386|x86_64)
            return 0
        ;;
    esac
    return 1
}

supported_kvm_target() {
    test "$kvm" = "yes" || return 1
    glob "$1" "*-softmmu" || return 1
    case "${1%-softmmu}:$cpu" in
        arm:arm | aarch64:aarch64 | \
        i386:i386 | i386:x86_64 | i386:x32 | \
        x86_64:i386 | x86_64:x86_64 | x86_64:x32 | \
        mips:mips | mipsel:mips | \
        ppc:ppc | ppc64:ppc | ppc:ppc64 | ppc64:ppc64 | \
        s390x:s390x)
            return 0
        ;;
    esac
    return 1
}

supported_xen_target() {
    test "$xen" = "yes" || return 1
    glob "$1" "*-softmmu" || return 1
    # Only i386 and x86_64 provide the xenpv machine.
    case "${1%-softmmu}" in
        i386|x86_64)
            return 0
        ;;
    esac
    return 1
}

supported_hvf_target() {
    test "$hvf" = "yes" || return 1
    glob "$1" "*-softmmu" || return 1
    case "${1%-softmmu}" in
        x86_64)
            return 0
        ;;
    esac
    return 1
}

supported_whpx_target() {
    test "$whpx" = "yes" || return 1
    glob "$1" "*-softmmu" || return 1
    case "${1%-softmmu}" in
        i386|x86_64)
            return 0
        ;;
    esac
    return 1
}

supported_target() {
    case "$1" in
        *-softmmu)
            ;;
        *-linux-user)
            if test "$linux" != "yes"; then
                print_error "Target '$target' is only available on a Linux host"
                return 1
            fi
            ;;
        *-bsd-user)
            if test "$bsd" != "yes"; then
                print_error "Target '$target' is only available on a BSD host"
                return 1
            fi
            ;;
        *)
            print_error "Invalid target name '$target'"
            return 1
            ;;
    esac
    test "$tcg" = "yes" && return 0
    supported_kvm_target "$1" && return 0
    supported_xen_target "$1" && return 0
    supported_hax_target "$1" && return 0
    supported_hvf_target "$1" && return 0
    supported_whpx_target "$1" && return 0
    print_error "TCG disabled, but hardware accelerator not available for '$target'"
    return 1
}


ld_has() {
    $ld --help 2>/dev/null | grep ".$1" >/dev/null 2>&1
}

# default parameters
source_path=$(dirname "$0")
cpu=""
iasl="iasl"
interp_prefix="/usr/gnemul/qemu-%M"
static="no"
cross_prefix=""
audio_drv_list=""
block_drv_rw_whitelist=""
block_drv_ro_whitelist=""
host_cc="cc"
libs_softmmu=""
libs_tools=""
audio_pt_int=""
audio_win_int=""
libs_qga=""
debug_info="yes"
stack_protector=""

if test -e "$source_path/.git"
then
    git_update=yes
    git_submodules="ui/keycodemapdb"
    git_submodules="$git_submodules tests/fp/berkeley-testfloat-3"
    git_submodules="$git_submodules tests/fp/berkeley-softfloat-3"
else
    git_update=no
    git_submodules=""

    if ! test -f "$source_path/ui/keycodemapdb/README"
    then
        echo
        echo "ERROR: missing file $source_path/ui/keycodemapdb/README"
        echo
        echo "This is not a GIT checkout but module content appears to"
        echo "be missing. Do not use 'git archive' or GitHub download links"
        echo "to acquire QEMU source archives. Non-GIT builds are only"
        echo "supported with source archives linked from:"
        echo
        echo "  https://www.qemu.org/download/"
        echo
        echo "Developers working with GIT can use scripts/archive-source.sh"
        echo "if they need to create valid source archives."
        echo
        exit 1
    fi
fi
git="git"

# Don't accept a target_list environment variable.
unset target_list

# Default value for a variable defining feature "foo".
#  * foo="no"  feature will only be used if --enable-foo arg is given
#  * foo=""    feature will be searched for, and if found, will be used
#              unless --disable-foo is given
#  * foo="yes" this value will only be set by --enable-foo flag.
#              feature will searched for,
#              if not found, configure exits with error
#
# Always add --enable-foo and --disable-foo command line args.
# Distributions want to ensure that several features are compiled in, and it
# is impossible without a --enable-foo that exits if a feature is not found.

bluez=""
brlapi=""
curl=""
curses=""
docs=""
fdt=""
netmap="no"
sdl=""
sdl_image=""
virtfs=""
mpath=""
vnc="yes"
sparse="no"
vde=""
vnc_sasl=""
vnc_jpeg=""
vnc_png=""
xkbcommon=""
xen=""
xen_ctrl_version=""
xen_pci_passthrough=""
linux_aio=""
cap_ng=""
attr=""
libattr=""
xfs=""
tcg="yes"
membarrier=""
vhost_net="no"
vhost_crypto="no"
vhost_scsi="no"
vhost_vsock="no"
vhost_user=""
kvm="no"
hax="no"
hvf="no"
whpx="no"
rdma=""
pvrdma=""
gprof="no"
debug_tcg="no"
debug="no"
sanitizers="no"
fortify_source=""
strip_opt="yes"
tcg_interpreter="no"
bigendian="no"
mingw32="no"
gcov="no"
gcov_tool="gcov"
EXESUF=""
DSOSUF=".so"
LDFLAGS_SHARED="-shared"
modules="no"
prefix="/usr/local"
mandir="\${prefix}/share/man"
datadir="\${prefix}/share"
firmwarepath="\${prefix}/share/qemu-firmware"
qemu_docdir="\${prefix}/share/doc/qemu"
bindir="\${prefix}/bin"
libdir="\${prefix}/lib"
libexecdir="\${prefix}/libexec"
includedir="\${prefix}/include"
sysconfdir="\${prefix}/etc"
local_statedir="\${prefix}/var"
confsuffix="/qemu"
slirp="yes"
oss_lib=""
bsd="no"
linux="no"
solaris="no"
profiler="no"
cocoa="no"
softmmu="yes"
linux_user="no"
bsd_user="no"
blobs="yes"
pkgversion=""
pie=""
qom_cast_debug="yes"
trace_backends="log"
trace_file="trace"
spice=""
rbd=""
smartcard=""
libusb=""
usb_redir=""
opengl=""
opengl_dmabuf="no"
cpuid_h="no"
avx2_opt=""
zlib="yes"
capstone=""
lzo=""
snappy=""
bzip2=""
lzfse=""
guest_agent=""
guest_agent_with_vss="no"
guest_agent_ntddscsi="no"
guest_agent_msi=""
vss_win32_sdk=""
win_sdk="no"
want_tools="yes"
libiscsi=""
libnfs=""
coroutine=""
coroutine_pool=""
debug_stack_usage="no"
crypto_afalg="no"
seccomp=""
glusterfs=""
glusterfs_xlator_opt="no"
glusterfs_discard="no"
glusterfs_fallocate="no"
glusterfs_zerofill="no"
gtk=""
gtk_gl="no"
tls_priority="NORMAL"
gnutls=""
nettle=""
gcrypt=""
gcrypt_hmac="no"
vte=""
virglrenderer=""
tpm="yes"
libssh2=""
live_block_migration="yes"
numa=""
tcmalloc="no"
jemalloc="no"
replication="yes"
vxhs=""
bochs="yes"
cloop="yes"
dmg="yes"
qcow1="yes"
vdi="yes"
vvfat="yes"
qed="yes"
parallels="yes"
sheepdog="yes"
libxml2=""
docker="no"
debug_mutex="no"
libpmem=""
libudev="no"

# cross compilers defaults, can be overridden with --cross-cc-ARCH
cross_cc_aarch64="aarch64-linux-gnu-gcc"
cross_cc_aarch64_be="$cross_cc_aarch64"
cross_cc_cflags_aarch64_be="-mbig-endian"
cross_cc_arm="arm-linux-gnueabihf-gcc"
cross_cc_cflags_armeb="-mbig-endian"
cross_cc_i386="i386-pc-linux-gnu-gcc"
cross_cc_cflags_i386=""
cross_cc_powerpc="powerpc-linux-gnu-gcc"
cross_cc_powerpc="powerpc-linux-gnu-gcc"

enabled_cross_compilers=""

supported_cpu="no"
supported_os="no"
bogus_os="no"
malloc_trim=""

# parse CC options first
for opt do
  optarg=$(expr "x$opt" : 'x[^=]*=\(.*\)')
  case "$opt" in
  --cross-prefix=*) cross_prefix="$optarg"
  ;;
  --cc=*) CC="$optarg"
  ;;
  --cxx=*) CXX="$optarg"
  ;;
  --source-path=*) source_path="$optarg"
  ;;
  --cpu=*) cpu="$optarg"
  ;;
  --extra-cflags=*) QEMU_CFLAGS="$QEMU_CFLAGS $optarg"
  ;;
  --extra-cxxflags=*) QEMU_CXXFLAGS="$QEMU_CXXFLAGS $optarg"
  ;;
  --extra-ldflags=*) LDFLAGS="$LDFLAGS $optarg"
                     EXTRA_LDFLAGS="$optarg"
  ;;
  --enable-debug-info) debug_info="yes"
  ;;
  --disable-debug-info) debug_info="no"
  ;;
  --cross-cc-*[!a-zA-Z0-9_-]*=*) error_exit "Passed bad --cross-cc-FOO option"
  ;;
  --cross-cc-cflags-*) cc_arch=${opt#--cross-cc-flags-}; cc_arch=${cc_arch%%=*}
                      eval "cross_cc_cflags_${cc_arch}=\$optarg"
  ;;
  --cross-cc-*) cc_arch=${opt#--cross-cc-}; cc_arch=${cc_arch%%=*}
                eval "cross_cc_${cc_arch}=\$optarg"
  ;;
  esac
done
# OS specific
# Using uname is really, really broken.  Once we have the right set of checks
# we can eliminate its usage altogether.

# Preferred compiler:
#  ${CC} (if set)
#  ${cross_prefix}gcc (if cross-prefix specified)
#  system compiler
if test -z "${CC}${cross_prefix}"; then
  cc="$host_cc"
else
  cc="${CC-${cross_prefix}gcc}"
fi

if test -z "${CXX}${cross_prefix}"; then
  cxx="c++"
else
  cxx="${CXX-${cross_prefix}g++}"
fi

ar="${AR-${cross_prefix}ar}"
as="${AS-${cross_prefix}as}"
ccas="${CCAS-$cc}"
cpp="${CPP-$cc -E}"
objcopy="${OBJCOPY-${cross_prefix}objcopy}"
ld="${LD-${cross_prefix}ld}"
ranlib="${RANLIB-${cross_prefix}ranlib}"
nm="${NM-${cross_prefix}nm}"
strip="${STRIP-${cross_prefix}strip}"
windres="${WINDRES-${cross_prefix}windres}"
pkg_config_exe="${PKG_CONFIG-${cross_prefix}pkg-config}"
query_pkg_config() {
    "${pkg_config_exe}" ${QEMU_PKG_CONFIG_FLAGS} "$@"
}
pkg_config=query_pkg_config
sdl2_config="${SDL2_CONFIG-${cross_prefix}sdl2-config}"

# If the user hasn't specified ARFLAGS, default to 'rv', just as make does.
ARFLAGS="${ARFLAGS-rv}"

# default flags for all hosts
# We use -fwrapv to tell the compiler that we require a C dialect where
# left shift of signed integers is well defined and has the expected
# 2s-complement style results. (Both clang and gcc agree that it
# provides these semantics.)
QEMU_CFLAGS="-fno-strict-aliasing -fno-common -fwrapv -std=gnu99 $QEMU_CFLAGS"
QEMU_CFLAGS="-Wall -Wundef -Wwrite-strings -Wmissing-prototypes $QEMU_CFLAGS"
QEMU_CFLAGS="-Wstrict-prototypes -Wredundant-decls $QEMU_CFLAGS"
QEMU_CFLAGS="-D_GNU_SOURCE -D_FILE_OFFSET_BITS=64 -D_LARGEFILE_SOURCE $QEMU_CFLAGS"
QEMU_INCLUDES="-iquote . -iquote \$(SRC_PATH) -iquote \$(SRC_PATH)/accel/tcg -iquote \$(SRC_PATH)/include"
if test "$debug_info" = "yes"; then
    CFLAGS="-g $CFLAGS"
    LDFLAGS="-g $LDFLAGS"
fi

# make source path absolute
source_path=$(cd "$source_path"; pwd)

# running configure in the source tree?
# we know that's the case if configure is there.
if test -f "./configure"; then
    pwd_is_source_path="y"
else
    pwd_is_source_path="n"
fi

check_define() {
cat > $TMPC <<EOF
#if !defined($1)
#error $1 not defined
#endif
int main(void) { return 0; }
EOF
  compile_object
}

check_include() {
cat > $TMPC <<EOF
#include <$1>
int main(void) { return 0; }
EOF
  compile_object
}

write_c_skeleton() {
    cat > $TMPC <<EOF
int main(void) { return 0; }
EOF
}

if check_define __linux__ ; then
  targetos="Linux"
elif check_define _WIN32 ; then
  targetos='MINGW32'
elif check_define __OpenBSD__ ; then
  targetos='OpenBSD'
elif check_define __sun__ ; then
  targetos='SunOS'
elif check_define __HAIKU__ ; then
  targetos='Haiku'
elif check_define __FreeBSD__ ; then
  targetos='FreeBSD'
elif check_define __FreeBSD_kernel__ && check_define __GLIBC__; then
  targetos='GNU/kFreeBSD'
elif check_define __DragonFly__ ; then
  targetos='DragonFly'
elif check_define __NetBSD__; then
  targetos='NetBSD'
elif check_define __APPLE__; then
  targetos='Darwin'
else
  # This is a fatal error, but don't report it yet, because we
  # might be going to just print the --help text, or it might
  # be the result of a missing compiler.
  targetos='bogus'
  bogus_os='yes'
fi

# Some host OSes need non-standard checks for which CPU to use.
# Note that these checks are broken for cross-compilation: if you're
# cross-compiling to one of these OSes then you'll need to specify
# the correct CPU with the --cpu option.
case $targetos in
Darwin)
  # on Leopard most of the system is 32-bit, so we have to ask the kernel if we can
  # run 64-bit userspace code.
  # If the user didn't specify a CPU explicitly and the kernel says this is
  # 64 bit hw, then assume x86_64. Otherwise fall through to the usual detection code.
  if test -z "$cpu" && test "$(sysctl -n hw.optional.x86_64)" = "1"; then
    cpu="x86_64"
  fi
  ;;
SunOS)
  # $(uname -m) returns i86pc even on an x86_64 box, so default based on isainfo
  if test -z "$cpu" && test "$(isainfo -k)" = "amd64"; then
    cpu="x86_64"
  fi
esac

if test ! -z "$cpu" ; then
  # command line argument
  :
elif check_define __i386__ ; then
  cpu="i386"
elif check_define __x86_64__ ; then
  if check_define __ILP32__ ; then
    cpu="x32"
  else
    cpu="x86_64"
  fi
elif check_define __sparc__ ; then
  if check_define __arch64__ ; then
    cpu="sparc64"
  else
    cpu="sparc"
  fi
elif check_define _ARCH_PPC ; then
  if check_define _ARCH_PPC64 ; then
    cpu="ppc64"
  else
    cpu="ppc"
  fi
elif check_define __mips__ ; then
  cpu="mips"
elif check_define __s390__ ; then
  if check_define __s390x__ ; then
    cpu="s390x"
  else
    cpu="s390"
  fi
elif check_define __riscv ; then
  if check_define _LP64 ; then
    cpu="riscv64"
  else
    cpu="riscv32"
  fi
elif check_define __arm__ ; then
  cpu="arm"
elif check_define __aarch64__ ; then
  cpu="aarch64"
else
  cpu=$(uname -m)
fi

ARCH=
# Normalise host CPU name and set ARCH.
# Note that this case should only have supported host CPUs, not guests.
case "$cpu" in
  ppc|ppc64|s390|s390x|sparc64|x32|riscv32|riscv64)
    cpu="$cpu"
    supported_cpu="yes"
    eval "cross_cc_${cpu}=\$host_cc"
  ;;
  i386|i486|i586|i686|i86pc|BePC)
    cpu="i386"
    supported_cpu="yes"
    cross_cc_i386=$host_cc
  ;;
  x86_64|amd64)
    cpu="x86_64"
    supported_cpu="yes"
    cross_cc_x86_64=$host_cc
  ;;
  armv*b|armv*l|arm)
    cpu="arm"
    supported_cpu="yes"
    cross_cc_arm=$host_cc
  ;;
  aarch64)
    cpu="aarch64"
    supported_cpu="yes"
    cross_cc_aarch64=$host_cc
  ;;
  mips*)
    cpu="mips"
    supported_cpu="yes"
    cross_cc_mips=$host_cc
  ;;
  sparc|sun4[cdmuv])
    cpu="sparc"
    supported_cpu="yes"
    cross_cc_sparc=$host_cc
  ;;
  *)
    # This will result in either an error or falling back to TCI later
    ARCH=unknown
  ;;
esac
if test -z "$ARCH"; then
  ARCH="$cpu"
fi

# OS specific

# host *BSD for user mode
HOST_VARIANT_DIR=""

case $targetos in
MINGW32*)
  mingw32="yes"
  hax="yes"
  audio_possible_drivers="dsound sdl"
  if check_include dsound.h; then
    audio_drv_list="dsound"
  else
    audio_drv_list=""
  fi
  supported_os="yes"
;;
GNU/kFreeBSD)
  bsd="yes"
  audio_drv_list="oss try-sdl"
  audio_possible_drivers="oss sdl pa"
;;
FreeBSD)
  bsd="yes"
  make="${MAKE-gmake}"
  audio_drv_list="oss try-sdl"
  audio_possible_drivers="oss sdl pa"
  # needed for kinfo_getvmmap(3) in libutil.h
  LIBS="-lutil $LIBS"
  # needed for kinfo_getproc
  libs_qga="-lutil $libs_qga"
  netmap=""  # enable netmap autodetect
  HOST_VARIANT_DIR="freebsd"
  supported_os="yes"
;;
DragonFly)
  bsd="yes"
  make="${MAKE-gmake}"
  audio_drv_list="oss try-sdl"
  audio_possible_drivers="oss sdl pa"
  HOST_VARIANT_DIR="dragonfly"
;;
NetBSD)
  bsd="yes"
  make="${MAKE-gmake}"
  audio_drv_list="oss try-sdl"
  audio_possible_drivers="oss sdl"
  oss_lib="-lossaudio"
  HOST_VARIANT_DIR="netbsd"
  supported_os="yes"
;;
OpenBSD)
  bsd="yes"
  make="${MAKE-gmake}"
  audio_drv_list="try-sdl"
  audio_possible_drivers="sdl"
  HOST_VARIANT_DIR="openbsd"
  supported_os="yes"
;;
Darwin)
  bsd="yes"
  darwin="yes"
  hax="yes"
  hvf="yes"
  LDFLAGS_SHARED="-bundle -undefined dynamic_lookup"
  if [ "$cpu" = "x86_64" ] ; then
    QEMU_CFLAGS="-arch x86_64 $QEMU_CFLAGS"
    LDFLAGS="-arch x86_64 $LDFLAGS"
  fi
  cocoa="yes"
  audio_drv_list="coreaudio try-sdl"
  audio_possible_drivers="coreaudio sdl"
  LDFLAGS="-framework CoreFoundation -framework IOKit $LDFLAGS"
  libs_softmmu="-F/System/Library/Frameworks -framework Cocoa -framework IOKit $libs_softmmu"
  # Disable attempts to use ObjectiveC features in os/object.h since they
  # won't work when we're compiling with gcc as a C compiler.
  QEMU_CFLAGS="-DOS_OBJECT_USE_OBJC=0 $QEMU_CFLAGS"
  HOST_VARIANT_DIR="darwin"
  supported_os="yes"
;;
SunOS)
  solaris="yes"
  make="${MAKE-gmake}"
  install="${INSTALL-ginstall}"
  smbd="${SMBD-/usr/sfw/sbin/smbd}"
  if test -f /usr/include/sys/soundcard.h ; then
    audio_drv_list="oss try-sdl"
  fi
  audio_possible_drivers="oss sdl"
# needed for CMSG_ macros in sys/socket.h
  QEMU_CFLAGS="-D_XOPEN_SOURCE=600 $QEMU_CFLAGS"
# needed for TIOCWIN* defines in termios.h
  QEMU_CFLAGS="-D__EXTENSIONS__ $QEMU_CFLAGS"
  QEMU_CFLAGS="-std=gnu99 $QEMU_CFLAGS"
  solarisnetlibs="-lsocket -lnsl -lresolv"
  LIBS="$solarisnetlibs $LIBS"
  libs_qga="$solarisnetlibs $libs_qga"
;;
Haiku)
  haiku="yes"
  QEMU_CFLAGS="-DB_USE_POSITIVE_POSIX_ERRORS $QEMU_CFLAGS"
  LIBS="-lposix_error_mapper -lnetwork $LIBS"
;;
Linux)
  audio_drv_list="try-pa try-alsa try-sdl oss"
  audio_possible_drivers="oss alsa sdl pa"
  linux="yes"
  linux_user="yes"
  kvm="yes"
  vhost_net="yes"
  vhost_crypto="yes"
  vhost_scsi="yes"
  vhost_vsock="yes"
  QEMU_INCLUDES="-I\$(SRC_PATH)/linux-headers -I$PWD/linux-headers $QEMU_INCLUDES"
  supported_os="yes"
  libudev="yes"
;;
esac

if [ "$bsd" = "yes" ] ; then
  if [ "$darwin" != "yes" ] ; then
    bsd_user="yes"
  fi
fi

: ${make=${MAKE-make}}
: ${install=${INSTALL-install}}
: ${python=${PYTHON-python}}
: ${smbd=${SMBD-/usr/sbin/smbd}}

# Default objcc to clang if available, otherwise use CC
if has clang; then
  objcc=clang
else
  objcc="$cc"
fi

if test "$mingw32" = "yes" ; then
  EXESUF=".exe"
  DSOSUF=".dll"
  # MinGW needs -mthreads for TLS and macro _MT.
  QEMU_CFLAGS="-mthreads $QEMU_CFLAGS"
  LIBS="-lwinmm -lws2_32 -liphlpapi $LIBS"
  write_c_skeleton;
  if compile_prog "" "-liberty" ; then
    LIBS="-liberty $LIBS"
  fi
  prefix="c:/Program Files/QEMU"
  mandir="\${prefix}"
  datadir="\${prefix}"
  qemu_docdir="\${prefix}"
  bindir="\${prefix}"
  sysconfdir="\${prefix}"
  local_statedir=
  confsuffix=""
  libs_qga="-lws2_32 -lwinmm -lpowrprof -lwtsapi32 -lwininet -liphlpapi -lnetapi32 $libs_qga"
fi

werror=""

for opt do
  optarg=$(expr "x$opt" : 'x[^=]*=\(.*\)')
  case "$opt" in
  --help|-h) show_help=yes
  ;;
  --version|-V) exec cat $source_path/VERSION
  ;;
  --prefix=*) prefix="$optarg"
  ;;
  --interp-prefix=*) interp_prefix="$optarg"
  ;;
  --source-path=*)
  ;;
  --cross-prefix=*)
  ;;
  --cc=*)
  ;;
  --host-cc=*) host_cc="$optarg"
  ;;
  --cxx=*)
  ;;
  --iasl=*) iasl="$optarg"
  ;;
  --objcc=*) objcc="$optarg"
  ;;
  --make=*) make="$optarg"
  ;;
  --install=*) install="$optarg"
  ;;
  --python=*) python="$optarg"
  ;;
  --gcov=*) gcov_tool="$optarg"
  ;;
  --smbd=*) smbd="$optarg"
  ;;
  --extra-cflags=*)
  ;;
  --extra-cxxflags=*)
  ;;
  --extra-ldflags=*)
  ;;
  --enable-debug-info)
  ;;
  --disable-debug-info)
  ;;
  --cross-cc-*)
  ;;
  --enable-modules)
      modules="yes"
  ;;
  --disable-modules)
      modules="no"
  ;;
  --cpu=*)
  ;;
  --target-list=*) target_list="$optarg"
  ;;
  --enable-trace-backends=*) trace_backends="$optarg"
  ;;
  # XXX: backwards compatibility
  --enable-trace-backend=*) trace_backends="$optarg"
  ;;
  --with-trace-file=*) trace_file="$optarg"
  ;;
  --enable-gprof) gprof="yes"
  ;;
  --enable-gcov) gcov="yes"
  ;;
  --static)
    static="yes"
    LDFLAGS="-static $LDFLAGS"
    QEMU_PKG_CONFIG_FLAGS="--static $QEMU_PKG_CONFIG_FLAGS"
  ;;
  --mandir=*) mandir="$optarg"
  ;;
  --bindir=*) bindir="$optarg"
  ;;
  --libdir=*) libdir="$optarg"
  ;;
  --libexecdir=*) libexecdir="$optarg"
  ;;
  --includedir=*) includedir="$optarg"
  ;;
  --datadir=*) datadir="$optarg"
  ;;
  --with-confsuffix=*) confsuffix="$optarg"
  ;;
  --docdir=*) qemu_docdir="$optarg"
  ;;
  --sysconfdir=*) sysconfdir="$optarg"
  ;;
  --localstatedir=*) local_statedir="$optarg"
  ;;
  --firmwarepath=*) firmwarepath="$optarg"
  ;;
  --host=*|--build=*|\
  --disable-dependency-tracking|\
  --sbindir=*|--sharedstatedir=*|\
  --oldincludedir=*|--datarootdir=*|--infodir=*|--localedir=*|\
  --htmldir=*|--dvidir=*|--pdfdir=*|--psdir=*)
    # These switches are silently ignored, for compatibility with
    # autoconf-generated configure scripts. This allows QEMU's
    # configure to be used by RPM and similar macros that set
    # lots of directory switches by default.
  ;;
  --disable-sdl) sdl="no"
  ;;
  --enable-sdl) sdl="yes"
  ;;
  --disable-sdl-image) sdl_image="no"
  ;;
  --enable-sdl-image) sdl_image="yes"
  ;;
  --disable-qom-cast-debug) qom_cast_debug="no"
  ;;
  --enable-qom-cast-debug) qom_cast_debug="yes"
  ;;
  --disable-virtfs) virtfs="no"
  ;;
  --enable-virtfs) virtfs="yes"
  ;;
  --disable-mpath) mpath="no"
  ;;
  --enable-mpath) mpath="yes"
  ;;
  --disable-vnc) vnc="no"
  ;;
  --enable-vnc) vnc="yes"
  ;;
  --oss-lib=*) oss_lib="$optarg"
  ;;
  --audio-drv-list=*) audio_drv_list="$optarg"
  ;;
  --block-drv-rw-whitelist=*|--block-drv-whitelist=*) block_drv_rw_whitelist=$(echo "$optarg" | sed -e 's/,/ /g')
  ;;
  --block-drv-ro-whitelist=*) block_drv_ro_whitelist=$(echo "$optarg" | sed -e 's/,/ /g')
  ;;
  --enable-debug-tcg) debug_tcg="yes"
  ;;
  --disable-debug-tcg) debug_tcg="no"
  ;;
  --enable-debug)
      # Enable debugging options that aren't excessively noisy
      debug_tcg="yes"
      debug_mutex="yes"
      debug="yes"
      strip_opt="no"
      fortify_source="no"
  ;;
  --enable-sanitizers) sanitizers="yes"
  ;;
  --disable-sanitizers) sanitizers="no"
  ;;
  --enable-sparse) sparse="yes"
  ;;
  --disable-sparse) sparse="no"
  ;;
  --disable-strip) strip_opt="no"
  ;;
  --disable-vnc-sasl) vnc_sasl="no"
  ;;
  --enable-vnc-sasl) vnc_sasl="yes"
  ;;
  --disable-vnc-jpeg) vnc_jpeg="no"
  ;;
  --enable-vnc-jpeg) vnc_jpeg="yes"
  ;;
  --disable-vnc-png) vnc_png="no"
  ;;
  --enable-vnc-png) vnc_png="yes"
  ;;
  --disable-slirp) slirp="no"
  ;;
  --disable-vde) vde="no"
  ;;
  --enable-vde) vde="yes"
  ;;
  --disable-netmap) netmap="no"
  ;;
  --enable-netmap) netmap="yes"
  ;;
  --disable-xen) xen="no"
  ;;
  --enable-xen) xen="yes"
  ;;
  --disable-xen-pci-passthrough) xen_pci_passthrough="no"
  ;;
  --enable-xen-pci-passthrough) xen_pci_passthrough="yes"
  ;;
  --disable-brlapi) brlapi="no"
  ;;
  --enable-brlapi) brlapi="yes"
  ;;
  --disable-bluez) bluez="no"
  ;;
  --enable-bluez) bluez="yes"
  ;;
  --disable-kvm) kvm="no"
  ;;
  --enable-kvm) kvm="yes"
  ;;
  --disable-hax) hax="no"
  ;;
  --enable-hax) hax="yes"
  ;;
  --disable-hvf) hvf="no"
  ;;
  --enable-hvf) hvf="yes"
  ;;
  --disable-whpx) whpx="no"
  ;;
  --enable-whpx) whpx="yes"
  ;;
  --disable-tcg-interpreter) tcg_interpreter="no"
  ;;
  --enable-tcg-interpreter) tcg_interpreter="yes"
  ;;
  --disable-cap-ng)  cap_ng="no"
  ;;
  --enable-cap-ng) cap_ng="yes"
  ;;
  --disable-tcg) tcg="no"
  ;;
  --enable-tcg) tcg="yes"
  ;;
  --disable-malloc-trim) malloc_trim="no"
  ;;
  --enable-malloc-trim) malloc_trim="yes"
  ;;
  --disable-spice) spice="no"
  ;;
  --enable-spice) spice="yes"
  ;;
  --disable-libiscsi) libiscsi="no"
  ;;
  --enable-libiscsi) libiscsi="yes"
  ;;
  --disable-libnfs) libnfs="no"
  ;;
  --enable-libnfs) libnfs="yes"
  ;;
  --enable-profiler) profiler="yes"
  ;;
  --disable-cocoa) cocoa="no"
  ;;
  --enable-cocoa)
      cocoa="yes" ;
      audio_drv_list="coreaudio $(echo $audio_drv_list | sed s,coreaudio,,g)"
  ;;
  --disable-system) softmmu="no"
  ;;
  --enable-system) softmmu="yes"
  ;;
  --disable-user)
      linux_user="no" ;
      bsd_user="no" ;
  ;;
  --enable-user) ;;
  --disable-linux-user) linux_user="no"
  ;;
  --enable-linux-user) linux_user="yes"
  ;;
  --disable-bsd-user) bsd_user="no"
  ;;
  --enable-bsd-user) bsd_user="yes"
  ;;
  --enable-pie) pie="yes"
  ;;
  --disable-pie) pie="no"
  ;;
  --enable-werror) werror="yes"
  ;;
  --disable-werror) werror="no"
  ;;
  --enable-stack-protector) stack_protector="yes"
  ;;
  --disable-stack-protector) stack_protector="no"
  ;;
  --disable-curses) curses="no"
  ;;
  --enable-curses) curses="yes"
  ;;
  --disable-curl) curl="no"
  ;;
  --enable-curl) curl="yes"
  ;;
  --disable-fdt) fdt="no"
  ;;
  --enable-fdt) fdt="yes"
  ;;
  --disable-linux-aio) linux_aio="no"
  ;;
  --enable-linux-aio) linux_aio="yes"
  ;;
  --disable-attr) attr="no"
  ;;
  --enable-attr) attr="yes"
  ;;
  --disable-membarrier) membarrier="no"
  ;;
  --enable-membarrier) membarrier="yes"
  ;;
  --disable-blobs) blobs="no"
  ;;
  --with-pkgversion=*) pkgversion="$optarg"
  ;;
  --with-coroutine=*) coroutine="$optarg"
  ;;
  --disable-coroutine-pool) coroutine_pool="no"
  ;;
  --enable-coroutine-pool) coroutine_pool="yes"
  ;;
  --enable-debug-stack-usage) debug_stack_usage="yes"
  ;;
  --enable-crypto-afalg) crypto_afalg="yes"
  ;;
  --disable-crypto-afalg) crypto_afalg="no"
  ;;
  --disable-docs) docs="no"
  ;;
  --enable-docs) docs="yes"
  ;;
  --disable-vhost-net) vhost_net="no"
  ;;
  --enable-vhost-net) vhost_net="yes"
  ;;
  --disable-vhost-crypto) vhost_crypto="no"
  ;;
  --enable-vhost-crypto)
      vhost_crypto="yes"
      if test "$mingw32" = "yes"; then
          error_exit "vhost-crypto isn't available on win32"
      fi
  ;;
  --disable-vhost-scsi) vhost_scsi="no"
  ;;
  --enable-vhost-scsi) vhost_scsi="yes"
  ;;
  --disable-vhost-vsock) vhost_vsock="no"
  ;;
  --enable-vhost-vsock) vhost_vsock="yes"
  ;;
  --disable-opengl) opengl="no"
  ;;
  --enable-opengl) opengl="yes"
  ;;
  --disable-rbd) rbd="no"
  ;;
  --enable-rbd) rbd="yes"
  ;;
  --disable-xfsctl) xfs="no"
  ;;
  --enable-xfsctl) xfs="yes"
  ;;
  --disable-smartcard) smartcard="no"
  ;;
  --enable-smartcard) smartcard="yes"
  ;;
  --disable-libusb) libusb="no"
  ;;
  --enable-libusb) libusb="yes"
  ;;
  --disable-usb-redir) usb_redir="no"
  ;;
  --enable-usb-redir) usb_redir="yes"
  ;;
  --disable-zlib-test) zlib="no"
  ;;
  --disable-lzo) lzo="no"
  ;;
  --enable-lzo) lzo="yes"
  ;;
  --disable-snappy) snappy="no"
  ;;
  --enable-snappy) snappy="yes"
  ;;
  --disable-bzip2) bzip2="no"
  ;;
  --enable-bzip2) bzip2="yes"
  ;;
  --enable-lzfse) lzfse="yes"
  ;;
  --disable-lzfse) lzfse="no"
  ;;
  --enable-guest-agent) guest_agent="yes"
  ;;
  --disable-guest-agent) guest_agent="no"
  ;;
  --enable-guest-agent-msi) guest_agent_msi="yes"
  ;;
  --disable-guest-agent-msi) guest_agent_msi="no"
  ;;
  --with-vss-sdk) vss_win32_sdk=""
  ;;
  --with-vss-sdk=*) vss_win32_sdk="$optarg"
  ;;
  --without-vss-sdk) vss_win32_sdk="no"
  ;;
  --with-win-sdk) win_sdk=""
  ;;
  --with-win-sdk=*) win_sdk="$optarg"
  ;;
  --without-win-sdk) win_sdk="no"
  ;;
  --enable-tools) want_tools="yes"
  ;;
  --disable-tools) want_tools="no"
  ;;
  --enable-seccomp) seccomp="yes"
  ;;
  --disable-seccomp) seccomp="no"
  ;;
  --disable-glusterfs) glusterfs="no"
  ;;
  --disable-avx2) avx2_opt="no"
  ;;
  --enable-avx2) avx2_opt="yes"
  ;;
  --enable-glusterfs) glusterfs="yes"
  ;;
  --disable-virtio-blk-data-plane|--enable-virtio-blk-data-plane)
      echo "$0: $opt is obsolete, virtio-blk data-plane is always on" >&2
  ;;
  --enable-vhdx|--disable-vhdx)
      echo "$0: $opt is obsolete, VHDX driver is always built" >&2
  ;;
  --enable-uuid|--disable-uuid)
      echo "$0: $opt is obsolete, UUID support is always built" >&2
  ;;
  --disable-gtk) gtk="no"
  ;;
  --enable-gtk) gtk="yes"
  ;;
  --tls-priority=*) tls_priority="$optarg"
  ;;
  --disable-gnutls) gnutls="no"
  ;;
  --enable-gnutls) gnutls="yes"
  ;;
  --disable-nettle) nettle="no"
  ;;
  --enable-nettle) nettle="yes"
  ;;
  --disable-gcrypt) gcrypt="no"
  ;;
  --enable-gcrypt) gcrypt="yes"
  ;;
  --enable-rdma) rdma="yes"
  ;;
  --disable-rdma) rdma="no"
  ;;
  --enable-pvrdma) pvrdma="yes"
  ;;
  --disable-pvrdma) pvrdma="no"
  ;;
  --disable-vte) vte="no"
  ;;
  --enable-vte) vte="yes"
  ;;
  --disable-virglrenderer) virglrenderer="no"
  ;;
  --enable-virglrenderer) virglrenderer="yes"
  ;;
  --disable-tpm) tpm="no"
  ;;
  --enable-tpm) tpm="yes"
  ;;
  --disable-libssh2) libssh2="no"
  ;;
  --enable-libssh2) libssh2="yes"
  ;;
  --disable-live-block-migration) live_block_migration="no"
  ;;
  --enable-live-block-migration) live_block_migration="yes"
  ;;
  --disable-numa) numa="no"
  ;;
  --enable-numa) numa="yes"
  ;;
  --disable-libxml2) libxml2="no"
  ;;
  --enable-libxml2) libxml2="yes"
  ;;
  --disable-tcmalloc) tcmalloc="no"
  ;;
  --enable-tcmalloc) tcmalloc="yes"
  ;;
  --disable-jemalloc) jemalloc="no"
  ;;
  --enable-jemalloc) jemalloc="yes"
  ;;
  --disable-replication) replication="no"
  ;;
  --enable-replication) replication="yes"
  ;;
  --disable-vxhs) vxhs="no"
  ;;
  --enable-vxhs) vxhs="yes"
  ;;
  --disable-bochs) bochs="no"
  ;;
  --enable-bochs) bochs="yes"
  ;;
  --disable-cloop) cloop="no"
  ;;
  --enable-cloop) cloop="yes"
  ;;
  --disable-dmg) dmg="no"
  ;;
  --enable-dmg) dmg="yes"
  ;;
  --disable-qcow1) qcow1="no"
  ;;
  --enable-qcow1) qcow1="yes"
  ;;
  --disable-vdi) vdi="no"
  ;;
  --enable-vdi) vdi="yes"
  ;;
  --disable-vvfat) vvfat="no"
  ;;
  --enable-vvfat) vvfat="yes"
  ;;
  --disable-qed) qed="no"
  ;;
  --enable-qed) qed="yes"
  ;;
  --disable-parallels) parallels="no"
  ;;
  --enable-parallels) parallels="yes"
  ;;
  --disable-sheepdog) sheepdog="no"
  ;;
  --enable-sheepdog) sheepdog="yes"
  ;;
  --disable-vhost-user) vhost_user="no"
  ;;
  --enable-vhost-user)
      vhost_user="yes"
      if test "$mingw32" = "yes"; then
          error_exit "vhost-user isn't available on win32"
      fi
  ;;
  --disable-capstone) capstone="no"
  ;;
  --enable-capstone) capstone="yes"
  ;;
  --enable-capstone=git) capstone="git"
  ;;
  --enable-capstone=system) capstone="system"
  ;;
  --with-git=*) git="$optarg"
  ;;
  --enable-git-update) git_update=yes
  ;;
  --disable-git-update) git_update=no
  ;;
  --enable-debug-mutex) debug_mutex=yes
  ;;
  --disable-debug-mutex) debug_mutex=no
  ;;
  --enable-libpmem) libpmem=yes
  ;;
  --disable-libpmem) libpmem=no
  ;;
  *)
      echo "ERROR: unknown option $opt"
      echo "Try '$0 --help' for more information"
      exit 1
  ;;
  esac
done

if test "$vhost_user" = ""; then
    if test "$mingw32" = "yes"; then
        vhost_user="no"
    else
        vhost_user="yes"
    fi
fi

case "$cpu" in
    ppc)
           CPU_CFLAGS="-m32"
           LDFLAGS="-m32 $LDFLAGS"
           cross_cc_powerpc=$cc
           cross_cc_cflags_powerpc=$CPU_CFLAGS
           ;;
    ppc64)
           CPU_CFLAGS="-m64"
           LDFLAGS="-m64 $LDFLAGS"
           cross_cc_ppc64=$cc
           cross_cc_cflags_ppc64=$CPU_CFLAGS
           ;;
    sparc)
           CPU_CFLAGS="-m32 -mv8plus -mcpu=ultrasparc"
           LDFLAGS="-m32 -mv8plus $LDFLAGS"
           cross_cc_sparc=$cc
           cross_cc_cflags_sparc=$CPU_CFLAGS
           ;;
    sparc64)
           CPU_CFLAGS="-m64 -mcpu=ultrasparc"
           LDFLAGS="-m64 $LDFLAGS"
           cross_cc_sparc64=$cc
           cross_cc_cflags_sparc64=$CPU_CFLAGS
           ;;
    s390)
           CPU_CFLAGS="-m31"
           LDFLAGS="-m31 $LDFLAGS"
           cross_cc_s390=$cc
           cross_cc_cflags_s390=$CPU_CFLAGS
           ;;
    s390x)
           CPU_CFLAGS="-m64"
           LDFLAGS="-m64 $LDFLAGS"
           cross_cc_s390x=$cc
           cross_cc_cflags_s390x=$CPU_CFLAGS
           ;;
    i386)
           CPU_CFLAGS="-m32"
           LDFLAGS="-m32 $LDFLAGS"
           cross_cc_i386=$cc
           cross_cc_cflags_i386=$CPU_CFLAGS
           ;;
    x86_64)
           # ??? Only extremely old AMD cpus do not have cmpxchg16b.
           # If we truly care, we should simply detect this case at
           # runtime and generate the fallback to serial emulation.
           CPU_CFLAGS="-m64 -mcx16"
           LDFLAGS="-m64 $LDFLAGS"
           cross_cc_x86_64=$cc
           cross_cc_cflags_x86_64=$CPU_CFLAGS
           ;;
    x32)
           CPU_CFLAGS="-mx32"
           LDFLAGS="-mx32 $LDFLAGS"
           cross_cc_i386=$cc
           cross_cc_cflags_i386=$CPU_CFLAGS
           ;;
    # No special flags required for other host CPUs
esac

QEMU_CFLAGS="$CPU_CFLAGS $QEMU_CFLAGS"

# For user-mode emulation the host arch has to be one we explicitly
# support, even if we're using TCI.
if [ "$ARCH" = "unknown" ]; then
  bsd_user="no"
  linux_user="no"
fi

default_target_list=""

mak_wilds=""

if [ "$softmmu" = "yes" ]; then
    mak_wilds="${mak_wilds} $source_path/default-configs/*-softmmu.mak"
fi
if [ "$linux_user" = "yes" ]; then
    mak_wilds="${mak_wilds} $source_path/default-configs/*-linux-user.mak"
fi
if [ "$bsd_user" = "yes" ]; then
    mak_wilds="${mak_wilds} $source_path/default-configs/*-bsd-user.mak"
fi

for config in $mak_wilds; do
    default_target_list="${default_target_list} $(basename "$config" .mak)"
done

# Enumerate public trace backends for --help output
trace_backend_list=$(echo $(grep -le '^PUBLIC = True$' "$source_path"/scripts/tracetool/backend/*.py | sed -e 's/^.*\/\(.*\)\.py$/\1/'))

if test x"$show_help" = x"yes" ; then
cat << EOF

Usage: configure [options]
Options: [defaults in brackets after descriptions]

Standard options:
  --help                   print this message
  --prefix=PREFIX          install in PREFIX [$prefix]
  --interp-prefix=PREFIX   where to find shared libraries, etc.
                           use %M for cpu name [$interp_prefix]
  --target-list=LIST       set target list (default: build everything)
$(echo Available targets: $default_target_list | \
  fold -s -w 53 | sed -e 's/^/                           /')

Advanced options (experts only):
  --source-path=PATH       path of source code [$source_path]
  --cross-prefix=PREFIX    use PREFIX for compile tools [$cross_prefix]
  --cc=CC                  use C compiler CC [$cc]
  --iasl=IASL              use ACPI compiler IASL [$iasl]
  --host-cc=CC             use C compiler CC [$host_cc] for code run at
                           build time
  --cxx=CXX                use C++ compiler CXX [$cxx]
  --objcc=OBJCC            use Objective-C compiler OBJCC [$objcc]
  --extra-cflags=CFLAGS    append extra C compiler flags QEMU_CFLAGS
  --extra-cxxflags=CXXFLAGS append extra C++ compiler flags QEMU_CXXFLAGS
  --extra-ldflags=LDFLAGS  append extra linker flags LDFLAGS
  --cross-cc-ARCH=CC       use compiler when building ARCH guest test cases
  --cross-cc-flags-ARCH=   use compiler flags when building ARCH guest tests
  --make=MAKE              use specified make [$make]
  --install=INSTALL        use specified install [$install]
  --python=PYTHON          use specified python [$python]
  --smbd=SMBD              use specified smbd [$smbd]
  --with-git=GIT           use specified git [$git]
  --static                 enable static build [$static]
  --mandir=PATH            install man pages in PATH
  --datadir=PATH           install firmware in PATH$confsuffix
  --docdir=PATH            install documentation in PATH$confsuffix
  --bindir=PATH            install binaries in PATH
  --libdir=PATH            install libraries in PATH
  --libexecdir=PATH        install helper binaries in PATH
  --sysconfdir=PATH        install config in PATH$confsuffix
  --localstatedir=PATH     install local state in PATH (set at runtime on win32)
  --firmwarepath=PATH      search PATH for firmware files
  --with-confsuffix=SUFFIX suffix for QEMU data inside datadir/libdir/sysconfdir [$confsuffix]
  --with-pkgversion=VERS   use specified string as sub-version of the package
  --enable-debug           enable common debug build options
  --enable-sanitizers      enable default sanitizers
  --disable-strip          disable stripping binaries
  --disable-werror         disable compilation abort on warning
  --disable-stack-protector disable compiler-provided stack protection
  --audio-drv-list=LIST    set audio drivers list:
                           Available drivers: $audio_possible_drivers
  --block-drv-whitelist=L  Same as --block-drv-rw-whitelist=L
  --block-drv-rw-whitelist=L
                           set block driver read-write whitelist
                           (affects only QEMU, not qemu-img)
  --block-drv-ro-whitelist=L
                           set block driver read-only whitelist
                           (affects only QEMU, not qemu-img)
  --enable-trace-backends=B Set trace backend
                           Available backends: $trace_backend_list
  --with-trace-file=NAME   Full PATH,NAME of file to store traces
                           Default:trace-<pid>
  --disable-slirp          disable SLIRP userspace network connectivity
  --enable-tcg-interpreter enable TCG with bytecode interpreter (TCI)
  --enable-malloc-trim     enable libc malloc_trim() for memory optimization
  --oss-lib                path to OSS library
  --cpu=CPU                Build for host CPU [$cpu]
  --with-coroutine=BACKEND coroutine backend. Supported options:
                           ucontext, sigaltstack, windows
  --enable-gcov            enable test coverage analysis with gcov
  --gcov=GCOV              use specified gcov [$gcov_tool]
  --disable-blobs          disable installing provided firmware blobs
  --with-vss-sdk=SDK-path  enable Windows VSS support in QEMU Guest Agent
  --with-win-sdk=SDK-path  path to Windows Platform SDK (to build VSS .tlb)
  --tls-priority           default TLS protocol/cipher priority string
  --enable-gprof           QEMU profiling with gprof
  --enable-profiler        profiler support
  --enable-debug-stack-usage
                           track the maximum stack usage of stacks created by qemu_alloc_stack

Optional features, enabled with --enable-FEATURE and
disabled with --disable-FEATURE, default is enabled if available:

  system          all system emulation targets
  user            supported user emulation targets
  linux-user      all linux usermode emulation targets
  bsd-user        all BSD usermode emulation targets
  docs            build documentation
  guest-agent     build the QEMU Guest Agent
  guest-agent-msi build guest agent Windows MSI installation package
  pie             Position Independent Executables
  modules         modules support
  debug-tcg       TCG debugging (default is disabled)
  debug-info      debugging information
  sparse          sparse checker

  gnutls          GNUTLS cryptography support
  nettle          nettle cryptography support
  gcrypt          libgcrypt cryptography support
  sdl             SDL UI
  sdl_image       SDL Image support for icons
  gtk             gtk UI
  vte             vte support for the gtk UI
  curses          curses UI
  vnc             VNC UI support
  vnc-sasl        SASL encryption for VNC server
  vnc-jpeg        JPEG lossy compression for VNC server
  vnc-png         PNG compression for VNC server
  cocoa           Cocoa UI (Mac OS X only)
  virtfs          VirtFS
  mpath           Multipath persistent reservation passthrough
  xen             xen backend driver support
  xen-pci-passthrough    PCI passthrough support for Xen
  brlapi          BrlAPI (Braile)
  curl            curl connectivity
  membarrier      membarrier system call (for Linux 4.14+ or Windows)
  fdt             fdt device tree
  bluez           bluez stack connectivity
  kvm             KVM acceleration support
  hax             HAX acceleration support
  hvf             Hypervisor.framework acceleration support
  whpx            Windows Hypervisor Platform acceleration support
  rdma            Enable RDMA-based migration
  pvrdma          Enable PVRDMA support
  vde             support for vde network
  netmap          support for netmap network
  linux-aio       Linux AIO support
  cap-ng          libcap-ng support
  attr            attr and xattr support
  vhost-net       vhost-net acceleration support
  vhost-crypto    vhost-crypto acceleration support
  spice           spice
  rbd             rados block device (rbd)
  libiscsi        iscsi support
  libnfs          nfs support
  smartcard       smartcard support (libcacard)
  libusb          libusb (for usb passthrough)
  live-block-migration   Block migration in the main migration stream
  usb-redir       usb network redirection support
  lzo             support of lzo compression library
  snappy          support of snappy compression library
  bzip2           support of bzip2 compression library
                  (for reading bzip2-compressed dmg images)
  lzfse           support of lzfse compression library
                  (for reading lzfse-compressed dmg images)
  seccomp         seccomp support
  coroutine-pool  coroutine freelist (better performance)
  glusterfs       GlusterFS backend
  tpm             TPM support
  libssh2         ssh block device support
  numa            libnuma support
  libxml2         for Parallels image format
  tcmalloc        tcmalloc support
  jemalloc        jemalloc support
  avx2            AVX2 optimization support
  replication     replication support
  vhost-vsock     virtio sockets device support
  opengl          opengl support
  virglrenderer   virgl rendering support
  xfsctl          xfsctl support
  qom-cast-debug  cast debugging support
  tools           build qemu-io, qemu-nbd and qemu-image tools
  vxhs            Veritas HyperScale vDisk backend support
  bochs           bochs image format support
  cloop           cloop image format support
  dmg             dmg image format support
  qcow1           qcow v1 image format support
  vdi             vdi image format support
  vvfat           vvfat image format support
  qed             qed image format support
  parallels       parallels image format support
  sheepdog        sheepdog block driver support
  crypto-afalg    Linux AF_ALG crypto backend driver
  vhost-user      vhost-user support
  capstone        capstone disassembler support
  debug-mutex     mutex debugging support
  libpmem         libpmem support

NOTE: The object files are built at the place where configure is launched
EOF
exit 0
fi

if ! has $python; then
  error_exit "Python not found. Use --python=/path/to/python"
fi

# Note that if the Python conditional here evaluates True we will exit
# with status 1 which is a shell 'false' value.
if ! $python -c 'import sys; sys.exit(sys.version_info < (2,7))'; then
  error_exit "Cannot use '$python', Python 2 >= 2.7 or Python 3 is required." \
      "Use --python=/path/to/python to specify a supported Python."
fi

# Preserve python version since some functionality is dependent on it
python_version=$($python -V 2>&1 | sed -e 's/Python\ //')

# Suppress writing compiled files
python="$python -B"

# Check that the C compiler works. Doing this here before testing
# the host CPU ensures that we had a valid CC to autodetect the
# $cpu var (and we should bail right here if that's not the case).
# It also allows the help message to be printed without a CC.
write_c_skeleton;
if compile_object ; then
  : C compiler works ok
else
    error_exit "\"$cc\" either does not exist or does not work"
fi
if ! compile_prog ; then
    error_exit "\"$cc\" cannot build an executable (is your linker broken?)"
fi

# Now we have handled --enable-tcg-interpreter and know we're not just
# printing the help message, bail out if the host CPU isn't supported.
if test "$ARCH" = "unknown"; then
    if test "$tcg_interpreter" = "yes" ; then
        echo "Unsupported CPU = $cpu, will use TCG with TCI (experimental)"
    else
        error_exit "Unsupported CPU = $cpu, try --enable-tcg-interpreter"
    fi
fi

# Consult white-list to determine whether to enable werror
# by default.  Only enable by default for git builds
if test -z "$werror" ; then
    if test -d "$source_path/.git" && \
        { test "$linux" = "yes" || test "$mingw32" = "yes"; }; then
        werror="yes"
    else
        werror="no"
    fi
fi

if test "$bogus_os" = "yes"; then
    # Now that we know that we're not printing the help and that
    # the compiler works (so the results of the check_defines we used
    # to identify the OS are reliable), if we didn't recognize the
    # host OS we should stop now.
    error_exit "Unrecognized host OS (uname -s reports '$(uname -s)')"
fi

# Check whether the compiler matches our minimum requirements:
cat > $TMPC << EOF
#if defined(__clang_major__) && defined(__clang_minor__)
# ifdef __apple_build_version__
#  if __clang_major__ < 5 || (__clang_major__ == 5 && __clang_minor__ < 1)
#   error You need at least XCode Clang v5.1 to compile QEMU
#  endif
# else
#  if __clang_major__ < 3 || (__clang_major__ == 3 && __clang_minor__ < 4)
#   error You need at least Clang v3.4 to compile QEMU
#  endif
# endif
#elif defined(__GNUC__) && defined(__GNUC_MINOR__)
# if __GNUC__ < 4 || (__GNUC__ == 4 && __GNUC_MINOR__ < 8)
#  error You need at least GCC v4.8 to compile QEMU
# endif
#else
# error You either need GCC or Clang to compiler QEMU
#endif
int main (void) { return 0; }
EOF
if ! compile_prog "" "" ; then
    error_exit "You need at least GCC v4.8 or Clang v3.4 (or XCode Clang v5.1)"
fi

gcc_flags="-Wold-style-declaration -Wold-style-definition -Wtype-limits"
gcc_flags="-Wformat-security -Wformat-y2k -Winit-self -Wignored-qualifiers $gcc_flags"
gcc_flags="-Wno-missing-include-dirs -Wempty-body -Wnested-externs $gcc_flags"
gcc_flags="-Wendif-labels -Wno-shift-negative-value $gcc_flags"
gcc_flags="-Wno-initializer-overrides -Wexpansion-to-defined $gcc_flags"
gcc_flags="-Wno-string-plus-int $gcc_flags"
gcc_flags="-Wno-error=address-of-packed-member $gcc_flags"
# Note that we do not add -Werror to gcc_flags here, because that would
# enable it for all configure tests. If a configure test failed due
# to -Werror this would just silently disable some features,
# so it's too error prone.

cc_has_warning_flag() {
    write_c_skeleton;

    # Use the positive sense of the flag when testing for -Wno-wombat
    # support (gcc will happily accept the -Wno- form of unknown
    # warning options).
    optflag="$(echo $1 | sed -e 's/^-Wno-/-W/')"
    compile_prog "-Werror $optflag" ""
}

for flag in $gcc_flags; do
    if cc_has_warning_flag $flag ; then
        QEMU_CFLAGS="$QEMU_CFLAGS $flag"
    fi
done

if test "$stack_protector" != "no"; then
  cat > $TMPC << EOF
int main(int argc, char *argv[])
{
    char arr[64], *p = arr, *c = argv[0];
    while (*c) {
        *p++ = *c++;
    }
    return 0;
}
EOF
  gcc_flags="-fstack-protector-strong -fstack-protector-all"
  sp_on=0
  for flag in $gcc_flags; do
    # We need to check both a compile and a link, since some compiler
    # setups fail only on a .c->.o compile and some only at link time
    if do_cc $QEMU_CFLAGS -Werror $flag -c -o $TMPO $TMPC &&
       compile_prog "-Werror $flag" ""; then
      QEMU_CFLAGS="$QEMU_CFLAGS $flag"
      sp_on=1
      break
    fi
  done
  if test "$stack_protector" = yes; then
    if test $sp_on = 0; then
      error_exit "Stack protector not supported"
    fi
  fi
fi

# Disable -Wmissing-braces on older compilers that warn even for
# the "universal" C zero initializer {0}.
cat > $TMPC << EOF
struct {
  int a[2];
} x = {0};
EOF
if compile_object "-Werror" "" ; then
  :
else
  QEMU_CFLAGS="$QEMU_CFLAGS -Wno-missing-braces"
fi

# Static linking is not possible with modules or PIE
if test "$static" = "yes" ; then
  if test "$modules" = "yes" ; then
    error_exit "static and modules are mutually incompatible"
  fi
  if test "$pie" = "yes" ; then
    error_exit "static and pie are mutually incompatible"
  else
    pie="no"
  fi
fi

# Unconditional check for compiler __thread support
  cat > $TMPC << EOF
static __thread int tls_var;
int main(void) { return tls_var; }
EOF

if ! compile_prog "-Werror" "" ; then
    error_exit "Your compiler does not support the __thread specifier for " \
	"Thread-Local Storage (TLS). Please upgrade to a version that does."
fi

if test "$pie" = ""; then
  case "$cpu-$targetos" in
    i386-Linux|x86_64-Linux|x32-Linux|i386-OpenBSD|x86_64-OpenBSD)
      ;;
    *)
      pie="no"
      ;;
  esac
fi

if test "$pie" != "no" ; then
  cat > $TMPC << EOF

#ifdef __linux__
#  define THREAD __thread
#else
#  define THREAD
#endif

static THREAD int tls_var;

int main(void) { return tls_var; }

EOF
  if compile_prog "-fPIE -DPIE" "-pie"; then
    QEMU_CFLAGS="-fPIE -DPIE $QEMU_CFLAGS"
    LDFLAGS="-pie $LDFLAGS"
    pie="yes"
    if compile_prog "" "-Wl,-z,relro -Wl,-z,now" ; then
      LDFLAGS="-Wl,-z,relro -Wl,-z,now $LDFLAGS"
    fi
  else
    if test "$pie" = "yes"; then
      error_exit "PIE not available due to missing toolchain support"
    else
      echo "Disabling PIE due to missing toolchain support"
      pie="no"
    fi
  fi

  if compile_prog "-Werror -fno-pie" "-nopie"; then
    CFLAGS_NOPIE="-fno-pie"
    LDFLAGS_NOPIE="-nopie"
  fi
fi

##########################################
# __sync_fetch_and_and requires at least -march=i486. Many toolchains
# use i686 as default anyway, but for those that don't, an explicit
# specification is necessary

if test "$cpu" = "i386"; then
  cat > $TMPC << EOF
static int sfaa(int *ptr)
{
  return __sync_fetch_and_and(ptr, 0);
}

int main(void)
{
  int val = 42;
  val = __sync_val_compare_and_swap(&val, 0, 1);
  sfaa(&val);
  return val;
}
EOF
  if ! compile_prog "" "" ; then
    QEMU_CFLAGS="-march=i486 $QEMU_CFLAGS"
  fi
fi

#########################################
# Solaris specific configure tool chain decisions

if test "$solaris" = "yes" ; then
  if has $install; then
    :
  else
    error_exit "Solaris install program not found. Use --install=/usr/ucb/install or" \
        "install fileutils from www.blastwave.org using pkg-get -i fileutils" \
        "to get ginstall which is used by default (which lives in /opt/csw/bin)"
  fi
  if test "$(path_of $install)" = "/usr/sbin/install" ; then
    error_exit "Solaris /usr/sbin/install is not an appropriate install program." \
        "try ginstall from the GNU fileutils available from www.blastwave.org" \
        "using pkg-get -i fileutils, or use --install=/usr/ucb/install"
  fi
  if has ar; then
    :
  else
    if test -f /usr/ccs/bin/ar ; then
      error_exit "No path includes ar" \
          "Add /usr/ccs/bin to your path and rerun configure"
    fi
    error_exit "No path includes ar"
  fi
fi

if test -z "${target_list+xxx}" ; then
    for target in $default_target_list; do
        supported_target $target 2>/dev/null && \
            target_list="$target_list $target"
    done
    target_list="${target_list# }"
else
    target_list=$(echo "$target_list" | sed -e 's/,/ /g')
    for target in $target_list; do
        # Check that we recognised the target name; this allows a more
        # friendly error message than if we let it fall through.
        case " $default_target_list " in
            *" $target "*)
                ;;
            *)
                error_exit "Unknown target name '$target'"
                ;;
        esac
        supported_target $target || exit 1
    done
fi

# see if system emulation was really requested
case " $target_list " in
  *"-softmmu "*) softmmu=yes
  ;;
  *) softmmu=no
  ;;
esac

feature_not_found() {
  feature=$1
  remedy=$2

  error_exit "User requested feature $feature" \
      "configure was not able to find it." \
      "$remedy"
}

# ---
# big/little endian test
cat > $TMPC << EOF
short big_endian[] = { 0x4269, 0x4765, 0x4e64, 0x4961, 0x4e00, 0, };
short little_endian[] = { 0x694c, 0x7454, 0x654c, 0x6e45, 0x6944, 0x6e41, 0, };
extern int foo(short *, short *);
int main(int argc, char *argv[]) {
    return foo(big_endian, little_endian);
}
EOF

if compile_object ; then
    if strings -a $TMPO | grep -q BiGeNdIaN ; then
        bigendian="yes"
    elif strings -a $TMPO | grep -q LiTtLeEnDiAn ; then
        bigendian="no"
    else
        echo big/little test failed
    fi
else
    echo big/little test failed
fi

##########################################
# cocoa implies not SDL or GTK
# (the cocoa UI code currently assumes it is always the active UI
# and doesn't interact well with other UI frontend code)
if test "$cocoa" = "yes"; then
    if test "$sdl" = "yes"; then
        error_exit "Cocoa and SDL UIs cannot both be enabled at once"
    fi
    if test "$gtk" = "yes"; then
        error_exit "Cocoa and GTK UIs cannot both be enabled at once"
    fi
    gtk=no
    sdl=no
fi

# Some versions of Mac OS X incorrectly define SIZE_MAX
cat > $TMPC << EOF
#include <stdint.h>
#include <stdio.h>
int main(int argc, char *argv[]) {
    return printf("%zu", SIZE_MAX);
}
EOF
have_broken_size_max=no
if ! compile_object -Werror ; then
    have_broken_size_max=yes
fi

##########################################
# L2TPV3 probe

cat > $TMPC <<EOF
#include <sys/socket.h>
#include <linux/ip.h>
int main(void) { return sizeof(struct mmsghdr); }
EOF
if compile_prog "" "" ; then
  l2tpv3=yes
else
  l2tpv3=no
fi

##########################################
# MinGW / Mingw-w64 localtime_r/gmtime_r check

if test "$mingw32" = "yes"; then
    # Some versions of MinGW / Mingw-w64 lack localtime_r
    # and gmtime_r entirely.
    #
    # Some versions of Mingw-w64 define a macro for
    # localtime_r/gmtime_r.
    #
    # Some versions of Mingw-w64 will define functions
    # for localtime_r/gmtime_r, but only if you have
    # _POSIX_THREAD_SAFE_FUNCTIONS defined. For fun
    # though, unistd.h and pthread.h both define
    # that for you.
    #
    # So this #undef localtime_r and #include <unistd.h>
    # are not in fact redundant.
cat > $TMPC << EOF
#include <unistd.h>
#include <time.h>
#undef localtime_r
int main(void) { localtime_r(NULL, NULL); return 0; }
EOF
    if compile_prog "" "" ; then
        localtime_r="yes"
    else
        localtime_r="no"
    fi
fi

##########################################
# pkg-config probe

if ! has "$pkg_config_exe"; then
  error_exit "pkg-config binary '$pkg_config_exe' not found"
fi

##########################################
# NPTL probe

if test "$linux_user" = "yes"; then
  cat > $TMPC <<EOF
#include <sched.h>
#include <linux/futex.h>
int main(void) {
#if !defined(CLONE_SETTLS) || !defined(FUTEX_WAIT)
#error bork
#endif
  return 0;
}
EOF
  if ! compile_object ; then
    feature_not_found "nptl" "Install glibc and linux kernel headers."
  fi
fi

##########################################
# lzo check

if test "$lzo" != "no" ; then
    cat > $TMPC << EOF
#include <lzo/lzo1x.h>
int main(void) { lzo_version(); return 0; }
EOF
    if compile_prog "" "-llzo2" ; then
        libs_softmmu="$libs_softmmu -llzo2"
        lzo="yes"
    else
        if test "$lzo" = "yes"; then
            feature_not_found "liblzo2" "Install liblzo2 devel"
        fi
        lzo="no"
    fi
fi

##########################################
# snappy check

if test "$snappy" != "no" ; then
    cat > $TMPC << EOF
#include <snappy-c.h>
int main(void) { snappy_max_compressed_length(4096); return 0; }
EOF
    if compile_prog "" "-lsnappy" ; then
        libs_softmmu="$libs_softmmu -lsnappy"
        snappy="yes"
    else
        if test "$snappy" = "yes"; then
            feature_not_found "libsnappy" "Install libsnappy devel"
        fi
        snappy="no"
    fi
fi

##########################################
# bzip2 check

if test "$bzip2" != "no" ; then
    cat > $TMPC << EOF
#include <bzlib.h>
int main(void) { BZ2_bzlibVersion(); return 0; }
EOF
    if compile_prog "" "-lbz2" ; then
        bzip2="yes"
    else
        if test "$bzip2" = "yes"; then
            feature_not_found "libbzip2" "Install libbzip2 devel"
        fi
        bzip2="no"
    fi
fi

##########################################
# lzfse check

if test "$lzfse" != "no" ; then
    cat > $TMPC << EOF
#include <lzfse.h>
int main(void) { lzfse_decode_scratch_size(); return 0; }
EOF
    if compile_prog "" "-llzfse" ; then
        lzfse="yes"
    else
        if test "$lzfse" = "yes"; then
            feature_not_found "lzfse" "Install lzfse devel"
        fi
        lzfse="no"
    fi
fi

##########################################
# libseccomp check

libseccomp_minver="2.2.0"
if test "$seccomp" != "no" ; then
    case "$cpu" in
    i386|x86_64|mips)
        ;;
    arm|aarch64)
        libseccomp_minver="2.2.3"
        ;;
    ppc|ppc64|s390x)
        libseccomp_minver="2.3.0"
        ;;
    *)
        libseccomp_minver=""
        ;;
    esac

    if test "$libseccomp_minver" != "" &&
       $pkg_config --atleast-version=$libseccomp_minver libseccomp ; then
        seccomp_cflags="$($pkg_config --cflags libseccomp)"
        seccomp_libs="$($pkg_config --libs libseccomp)"
        seccomp="yes"
    else
        if test "$seccomp" = "yes" ; then
            if test "$libseccomp_minver" != "" ; then
                feature_not_found "libseccomp" \
                    "Install libseccomp devel >= $libseccomp_minver"
            else
                feature_not_found "libseccomp" \
                    "libseccomp is not supported for host cpu $cpu"
            fi
        fi
        seccomp="no"
    fi
fi
##########################################
# xen probe

if test "$xen" != "no" ; then
  # Check whether Xen library path is specified via --extra-ldflags to avoid
  # overriding this setting with pkg-config output. If not, try pkg-config
  # to obtain all needed flags.

  if ! echo $EXTRA_LDFLAGS | grep tools/libxc > /dev/null && \
     $pkg_config --exists xencontrol ; then
    xen_ctrl_version="$(printf '%d%02d%02d' \
      $($pkg_config --modversion xencontrol | sed 's/\./ /g') )"
    xen=yes
    xen_pc="xencontrol xenstore xenguest xenforeignmemory xengnttab"
    xen_pc="$xen_pc xenevtchn xendevicemodel"
    if $pkg_config --exists xentoolcore; then
      xen_pc="$xen_pc xentoolcore"
    fi
    QEMU_CFLAGS="$QEMU_CFLAGS $($pkg_config --cflags $xen_pc)"
    libs_softmmu="$($pkg_config --libs $xen_pc) $libs_softmmu"
  else

    xen_libs="-lxenstore -lxenctrl -lxenguest"
    xen_stable_libs="-lxenforeignmemory -lxengnttab -lxenevtchn"

    # First we test whether Xen headers and libraries are available.
    # If no, we are done and there is no Xen support.
    # If yes, more tests are run to detect the Xen version.

    # Xen (any)
    cat > $TMPC <<EOF
#include <xenctrl.h>
int main(void) {
  return 0;
}
EOF
    if ! compile_prog "" "$xen_libs" ; then
      # Xen not found
      if test "$xen" = "yes" ; then
        feature_not_found "xen" "Install xen devel"
      fi
      xen=no

    # Xen unstable
    elif
        cat > $TMPC <<EOF &&
#undef XC_WANT_COMPAT_DEVICEMODEL_API
#define __XEN_TOOLS__
#include <xendevicemodel.h>
#include <xenforeignmemory.h>
int main(void) {
  xendevicemodel_handle *xd;
  xenforeignmemory_handle *xfmem;

  xd = xendevicemodel_open(0, 0);
  xendevicemodel_pin_memory_cacheattr(xd, 0, 0, 0, 0);

  xfmem = xenforeignmemory_open(0, 0);
  xenforeignmemory_map_resource(xfmem, 0, 0, 0, 0, 0, NULL, 0, 0);

  return 0;
}
EOF
        compile_prog "" "$xen_libs -lxendevicemodel $xen_stable_libs -lxentoolcore"
      then
      xen_stable_libs="-lxendevicemodel $xen_stable_libs -lxentoolcore"
      xen_ctrl_version=41100
      xen=yes
    elif
        cat > $TMPC <<EOF &&
#undef XC_WANT_COMPAT_MAP_FOREIGN_API
#include <xenforeignmemory.h>
#include <xentoolcore.h>
int main(void) {
  xenforeignmemory_handle *xfmem;

  xfmem = xenforeignmemory_open(0, 0);
  xenforeignmemory_map2(xfmem, 0, 0, 0, 0, 0, 0, 0);
  xentoolcore_restrict_all(0);

  return 0;
}
EOF
        compile_prog "" "$xen_libs -lxendevicemodel $xen_stable_libs -lxentoolcore"
      then
      xen_stable_libs="-lxendevicemodel $xen_stable_libs -lxentoolcore"
      xen_ctrl_version=41000
      xen=yes
    elif
        cat > $TMPC <<EOF &&
#undef XC_WANT_COMPAT_DEVICEMODEL_API
#define __XEN_TOOLS__
#include <xendevicemodel.h>
int main(void) {
  xendevicemodel_handle *xd;

  xd = xendevicemodel_open(0, 0);
  xendevicemodel_close(xd);

  return 0;
}
EOF
        compile_prog "" "$xen_libs -lxendevicemodel $xen_stable_libs"
      then
      xen_stable_libs="-lxendevicemodel $xen_stable_libs"
      xen_ctrl_version=40900
      xen=yes
    elif
        cat > $TMPC <<EOF &&
/*
 * If we have stable libs the we don't want the libxc compat
 * layers, regardless of what CFLAGS we may have been given.
 *
 * Also, check if xengnttab_grant_copy_segment_t is defined and
 * grant copy operation is implemented.
 */
#undef XC_WANT_COMPAT_EVTCHN_API
#undef XC_WANT_COMPAT_GNTTAB_API
#undef XC_WANT_COMPAT_MAP_FOREIGN_API
#include <xenctrl.h>
#include <xenstore.h>
#include <xenevtchn.h>
#include <xengnttab.h>
#include <xenforeignmemory.h>
#include <stdint.h>
#include <xen/hvm/hvm_info_table.h>
#if !defined(HVM_MAX_VCPUS)
# error HVM_MAX_VCPUS not defined
#endif
int main(void) {
  xc_interface *xc = NULL;
  xenforeignmemory_handle *xfmem;
  xenevtchn_handle *xe;
  xengnttab_handle *xg;
  xengnttab_grant_copy_segment_t* seg = NULL;

  xs_daemon_open();

  xc = xc_interface_open(0, 0, 0);
  xc_hvm_set_mem_type(0, 0, HVMMEM_ram_ro, 0, 0);
  xc_domain_add_to_physmap(0, 0, XENMAPSPACE_gmfn, 0, 0);
  xc_hvm_inject_msi(xc, 0, 0xf0000000, 0x00000000);
  xc_hvm_create_ioreq_server(xc, 0, HVM_IOREQSRV_BUFIOREQ_ATOMIC, NULL);

  xfmem = xenforeignmemory_open(0, 0);
  xenforeignmemory_map(xfmem, 0, 0, 0, 0, 0);

  xe = xenevtchn_open(0, 0);
  xenevtchn_fd(xe);

  xg = xengnttab_open(0, 0);
  xengnttab_grant_copy(xg, 0, seg);

  return 0;
}
EOF
        compile_prog "" "$xen_libs $xen_stable_libs"
      then
      xen_ctrl_version=40800
      xen=yes
    elif
        cat > $TMPC <<EOF &&
/*
 * If we have stable libs the we don't want the libxc compat
 * layers, regardless of what CFLAGS we may have been given.
 */
#undef XC_WANT_COMPAT_EVTCHN_API
#undef XC_WANT_COMPAT_GNTTAB_API
#undef XC_WANT_COMPAT_MAP_FOREIGN_API
#include <xenctrl.h>
#include <xenstore.h>
#include <xenevtchn.h>
#include <xengnttab.h>
#include <xenforeignmemory.h>
#include <stdint.h>
#include <xen/hvm/hvm_info_table.h>
#if !defined(HVM_MAX_VCPUS)
# error HVM_MAX_VCPUS not defined
#endif
int main(void) {
  xc_interface *xc = NULL;
  xenforeignmemory_handle *xfmem;
  xenevtchn_handle *xe;
  xengnttab_handle *xg;

  xs_daemon_open();

  xc = xc_interface_open(0, 0, 0);
  xc_hvm_set_mem_type(0, 0, HVMMEM_ram_ro, 0, 0);
  xc_domain_add_to_physmap(0, 0, XENMAPSPACE_gmfn, 0, 0);
  xc_hvm_inject_msi(xc, 0, 0xf0000000, 0x00000000);
  xc_hvm_create_ioreq_server(xc, 0, HVM_IOREQSRV_BUFIOREQ_ATOMIC, NULL);

  xfmem = xenforeignmemory_open(0, 0);
  xenforeignmemory_map(xfmem, 0, 0, 0, 0, 0);

  xe = xenevtchn_open(0, 0);
  xenevtchn_fd(xe);

  xg = xengnttab_open(0, 0);
  xengnttab_map_grant_ref(xg, 0, 0, 0);

  return 0;
}
EOF
        compile_prog "" "$xen_libs $xen_stable_libs"
      then
      xen_ctrl_version=40701
      xen=yes

    # Xen 4.6
    elif
        cat > $TMPC <<EOF &&
#include <xenctrl.h>
#include <xenstore.h>
#include <stdint.h>
#include <xen/hvm/hvm_info_table.h>
#if !defined(HVM_MAX_VCPUS)
# error HVM_MAX_VCPUS not defined
#endif
int main(void) {
  xc_interface *xc;
  xs_daemon_open();
  xc = xc_interface_open(0, 0, 0);
  xc_hvm_set_mem_type(0, 0, HVMMEM_ram_ro, 0, 0);
  xc_gnttab_open(NULL, 0);
  xc_domain_add_to_physmap(0, 0, XENMAPSPACE_gmfn, 0, 0);
  xc_hvm_inject_msi(xc, 0, 0xf0000000, 0x00000000);
  xc_hvm_create_ioreq_server(xc, 0, HVM_IOREQSRV_BUFIOREQ_ATOMIC, NULL);
  xc_reserved_device_memory_map(xc, 0, 0, 0, 0, NULL, 0);
  return 0;
}
EOF
        compile_prog "" "$xen_libs"
      then
      xen_ctrl_version=40600
      xen=yes

    # Xen 4.5
    elif
        cat > $TMPC <<EOF &&
#include <xenctrl.h>
#include <xenstore.h>
#include <stdint.h>
#include <xen/hvm/hvm_info_table.h>
#if !defined(HVM_MAX_VCPUS)
# error HVM_MAX_VCPUS not defined
#endif
int main(void) {
  xc_interface *xc;
  xs_daemon_open();
  xc = xc_interface_open(0, 0, 0);
  xc_hvm_set_mem_type(0, 0, HVMMEM_ram_ro, 0, 0);
  xc_gnttab_open(NULL, 0);
  xc_domain_add_to_physmap(0, 0, XENMAPSPACE_gmfn, 0, 0);
  xc_hvm_inject_msi(xc, 0, 0xf0000000, 0x00000000);
  xc_hvm_create_ioreq_server(xc, 0, 0, NULL);
  return 0;
}
EOF
        compile_prog "" "$xen_libs"
      then
      xen_ctrl_version=40500
      xen=yes

    elif
        cat > $TMPC <<EOF &&
#include <xenctrl.h>
#include <xenstore.h>
#include <stdint.h>
#include <xen/hvm/hvm_info_table.h>
#if !defined(HVM_MAX_VCPUS)
# error HVM_MAX_VCPUS not defined
#endif
int main(void) {
  xc_interface *xc;
  xs_daemon_open();
  xc = xc_interface_open(0, 0, 0);
  xc_hvm_set_mem_type(0, 0, HVMMEM_ram_ro, 0, 0);
  xc_gnttab_open(NULL, 0);
  xc_domain_add_to_physmap(0, 0, XENMAPSPACE_gmfn, 0, 0);
  xc_hvm_inject_msi(xc, 0, 0xf0000000, 0x00000000);
  return 0;
}
EOF
        compile_prog "" "$xen_libs"
      then
      xen_ctrl_version=40200
      xen=yes

    else
      if test "$xen" = "yes" ; then
        feature_not_found "xen (unsupported version)" \
                          "Install a supported xen (xen 4.2 or newer)"
      fi
      xen=no
    fi

    if test "$xen" = yes; then
      if test $xen_ctrl_version -ge 40701  ; then
        libs_softmmu="$xen_stable_libs $libs_softmmu"
      fi
      libs_softmmu="$xen_libs $libs_softmmu"
    fi
  fi
fi

if test "$xen_pci_passthrough" != "no"; then
  if test "$xen" = "yes" && test "$linux" = "yes"; then
    xen_pci_passthrough=yes
  else
    if test "$xen_pci_passthrough" = "yes"; then
      error_exit "User requested feature Xen PCI Passthrough" \
          " but this feature requires /sys from Linux"
    fi
    xen_pci_passthrough=no
  fi
fi

##########################################
# Windows Hypervisor Platform accelerator (WHPX) check
if test "$whpx" != "no" ; then
    if check_include "WinHvPlatform.h" && check_include "WinHvEmulation.h"; then
        whpx="yes"
    else
        if test "$whpx" = "yes"; then
            feature_not_found "WinHvPlatform" "WinHvEmulation is not installed"
        fi
        whpx="no"
    fi
fi

##########################################
# Sparse probe
if test "$sparse" != "no" ; then
  if has cgcc; then
    sparse=yes
  else
    if test "$sparse" = "yes" ; then
      feature_not_found "sparse" "Install sparse binary"
    fi
    sparse=no
  fi
fi

##########################################
# X11 probe
if $pkg_config --exists "x11"; then
    have_x11=yes
    x11_cflags=$($pkg_config --cflags x11)
    x11_libs=$($pkg_config --libs x11)
fi

##########################################
# GTK probe

if test "$gtk" != "no"; then
    gtkpackage="gtk+-3.0"
    gtkx11package="gtk+-x11-3.0"
    gtkversion="3.14.0"
    if $pkg_config --exists "$gtkpackage >= $gtkversion"; then
        gtk_cflags=$($pkg_config --cflags $gtkpackage)
        gtk_libs=$($pkg_config --libs $gtkpackage)
        gtk_version=$($pkg_config --modversion $gtkpackage)
        if $pkg_config --exists "$gtkx11package >= $gtkversion"; then
            need_x11=yes
            gtk_cflags="$gtk_cflags $x11_cflags"
            gtk_libs="$gtk_libs $x11_libs"
        fi
        gtk="yes"
    elif test "$gtk" = "yes"; then
        feature_not_found "gtk" "Install gtk3-devel"
    else
        gtk="no"
    fi
fi


##########################################
# GNUTLS probe

if test "$gnutls" != "no"; then
    if $pkg_config --exists "gnutls >= 3.1.18"; then
        gnutls_cflags=$($pkg_config --cflags gnutls)
        gnutls_libs=$($pkg_config --libs gnutls)
        libs_softmmu="$gnutls_libs $libs_softmmu"
        libs_tools="$gnutls_libs $libs_tools"
	QEMU_CFLAGS="$QEMU_CFLAGS $gnutls_cflags"
        gnutls="yes"
    elif test "$gnutls" = "yes"; then
	feature_not_found "gnutls" "Install gnutls devel >= 3.1.18"
    else
        gnutls="no"
    fi
fi


# If user didn't give a --disable/enable-gcrypt flag,
# then mark as disabled if user requested nettle
# explicitly
if test -z "$gcrypt"
then
    if test "$nettle" = "yes"
    then
        gcrypt="no"
    fi
fi

# If user didn't give a --disable/enable-nettle flag,
# then mark as disabled if user requested gcrypt
# explicitly
if test -z "$nettle"
then
    if test "$gcrypt" = "yes"
    then
        nettle="no"
    fi
fi

has_libgcrypt() {
    if ! has "libgcrypt-config"
    then
	return 1
    fi

    if test -n "$cross_prefix"
    then
	host=$(libgcrypt-config --host)
	if test "$host-" != $cross_prefix
	then
	    return 1
	fi
    fi

    maj=`libgcrypt-config --version | awk -F . '{print $1}'`
    min=`libgcrypt-config --version | awk -F . '{print $2}'`

    if test $maj != 1 || test $min -lt 5
    then
       return 1
    fi

    return 0
}


if test "$nettle" != "no"; then
    if $pkg_config --exists "nettle >= 2.7.1"; then
        nettle_cflags=$($pkg_config --cflags nettle)
        nettle_libs=$($pkg_config --libs nettle)
        nettle_version=$($pkg_config --modversion nettle)
        libs_softmmu="$nettle_libs $libs_softmmu"
        libs_tools="$nettle_libs $libs_tools"
        QEMU_CFLAGS="$QEMU_CFLAGS $nettle_cflags"
        nettle="yes"

        if test -z "$gcrypt"; then
           gcrypt="no"
        fi
    else
        if test "$nettle" = "yes"; then
            feature_not_found "nettle" "Install nettle devel >= 2.7.1"
        else
            nettle="no"
        fi
    fi
fi

if test "$gcrypt" != "no"; then
    if has_libgcrypt; then
        gcrypt_cflags=$(libgcrypt-config --cflags)
        gcrypt_libs=$(libgcrypt-config --libs)
        # Debian has remove -lgpg-error from libgcrypt-config
        # as it "spreads unnecessary dependencies" which in
        # turn breaks static builds...
        if test "$static" = "yes"
        then
            gcrypt_libs="$gcrypt_libs -lgpg-error"
        fi
        libs_softmmu="$gcrypt_libs $libs_softmmu"
        libs_tools="$gcrypt_libs $libs_tools"
        QEMU_CFLAGS="$QEMU_CFLAGS $gcrypt_cflags"
        gcrypt="yes"

        cat > $TMPC << EOF
#include <gcrypt.h>
int main(void) {
  gcry_mac_hd_t handle;
  gcry_mac_open(&handle, GCRY_MAC_HMAC_MD5,
                GCRY_MAC_FLAG_SECURE, NULL);
  return 0;
}
EOF
        if compile_prog "$gcrypt_cflags" "$gcrypt_libs" ; then
            gcrypt_hmac=yes
        fi
    else
        if test "$gcrypt" = "yes"; then
            feature_not_found "gcrypt" "Install gcrypt devel >= 1.5.0"
        else
            gcrypt="no"
        fi
    fi
fi


if test "$gcrypt" = "yes" && test "$nettle" = "yes"
then
    error_exit "Only one of gcrypt & nettle can be enabled"
fi

##########################################
# libtasn1 - only for the TLS creds/session test suite

tasn1=yes
tasn1_cflags=""
tasn1_libs=""
if $pkg_config --exists "libtasn1"; then
    tasn1_cflags=$($pkg_config --cflags libtasn1)
    tasn1_libs=$($pkg_config --libs libtasn1)
else
    tasn1=no
fi


##########################################
# getifaddrs (for tests/test-io-channel-socket )

have_ifaddrs_h=yes
if ! check_include "ifaddrs.h" ; then
  have_ifaddrs_h=no
fi

##########################################
# VTE probe

if test "$vte" != "no"; then
    vteminversion="0.32.0"
    if $pkg_config --exists "vte-2.91"; then
      vtepackage="vte-2.91"
    else
      vtepackage="vte-2.90"
    fi
    if $pkg_config --exists "$vtepackage >= $vteminversion"; then
        vte_cflags=$($pkg_config --cflags $vtepackage)
        vte_libs=$($pkg_config --libs $vtepackage)
        vteversion=$($pkg_config --modversion $vtepackage)
        vte="yes"
    elif test "$vte" = "yes"; then
        feature_not_found "vte" "Install libvte-2.90/2.91 devel"
    else
        vte="no"
    fi
fi

##########################################
# SDL probe

# Look for sdl configuration program (pkg-config or sdl-config).  Try
# sdl-config even without cross prefix, and favour pkg-config over sdl-config.

sdl_probe ()
{
  if $pkg_config sdl2 --exists; then
    sdlconfig="$pkg_config sdl2"
    sdlversion=$($sdlconfig --modversion 2>/dev/null)
  elif has ${sdl_config}; then
    sdlconfig="$sdl2_config"
    sdlversion=$($sdlconfig --version)
  else
    if test "$sdl" = "yes" ; then
      feature_not_found "sdl" "Install SDL2-devel"
    fi
    sdl=no
    # no need to do the rest
    return
  fi
  if test -n "$cross_prefix" && test "$(basename "$sdlconfig")" = sdl-config; then
    echo warning: using "\"$sdlconfig\"" to detect cross-compiled sdl >&2
  fi

  cat > $TMPC << EOF
#include <SDL.h>
#undef main /* We don't want SDL to override our main() */
int main( void ) { return SDL_Init (SDL_INIT_VIDEO); }
EOF
  sdl_cflags=$($sdlconfig --cflags 2>/dev/null)
  sdl_cflags="$sdl_cflags -Wno-undef"  # workaround 2.0.8 bug
  if test "$static" = "yes" ; then
    if $pkg_config sdl2 --exists; then
      sdl_libs=$($pkg_config sdl2 --static --libs 2>/dev/null)
    else
      sdl_libs=$($sdlconfig --static-libs 2>/dev/null)
    fi
  else
    sdl_libs=$($sdlconfig --libs 2>/dev/null)
  fi
  if compile_prog "$sdl_cflags" "$sdl_libs" ; then
    sdl=yes

    # static link with sdl ? (note: sdl.pc's --static --libs is broken)
    if test "$sdl" = "yes" && test "$static" = "yes" ; then
      if test $? = 0 && echo $sdl_libs | grep -- -laa > /dev/null; then
         sdl_libs="$sdl_libs $(aalib-config --static-libs 2>/dev/null)"
         sdl_cflags="$sdl_cflags $(aalib-config --cflags 2>/dev/null)"
      fi
      if compile_prog "$sdl_cflags" "$sdl_libs" ; then
	:
      else
        sdl=no
      fi
    fi # static link
  else # sdl not found
    if test "$sdl" = "yes" ; then
      feature_not_found "sdl" "Install SDL2 devel"
    fi
    sdl=no
  fi # sdl compile test
}

sdl_image_probe ()
{
    if test "$sdl_image" != "no" ; then
        if $pkg_config SDL2_image --exists; then
            if test "$static" = "yes"; then
                sdl_image_libs=$($pkg_config SDL2_image --libs --static 2>/dev/null)
            else
                sdl_image_libs=$($pkg_config SDL2_image --libs 2>/dev/null)
            fi
            sdl_image_cflags=$($pkg_config SDL2_image --cflags 2>/dev/null)
            sdl_image=yes

            sdl_cflags="$sdl_cflags $sdl_image_cflags"
            sdl_libs="$sdl_libs $sdl_image_libs"
        else
            if test "$sdl_image" = "yes" ; then
                feature_not_found "sdl_image" "Install SDL Image devel"
            else
                sdl_image=no
            fi
        fi
    fi
}

if test "$sdl" != "no" ; then
  sdl_probe
fi

if test "$sdl" = "yes" ; then
  sdl_image_probe
else
  if test "$sdl_image" = "yes"; then
    echo "warning: SDL Image requested, but SDL is not available, disabling"
  fi
  sdl_image=no
fi

if test "$sdl" = "yes" ; then
  cat > $TMPC <<EOF
#include <SDL.h>
#if defined(SDL_VIDEO_DRIVER_X11)
#include <X11/XKBlib.h>
#else
#error No x11 support
#endif
int main(void) { return 0; }
EOF
  if compile_prog "$sdl_cflags $x11_cflags" "$sdl_libs $x11_libs" ; then
    need_x11=yes
    sdl_cflags="$sdl_cflags $x11_cflags"
    sdl_libs="$sdl_libs $x11_libs"
  fi
fi

##########################################
# RDMA needs OpenFabrics libraries
if test "$rdma" != "no" ; then
  cat > $TMPC <<EOF
#include <rdma/rdma_cma.h>
int main(void) { return 0; }
EOF
  rdma_libs="-lrdmacm -libverbs -libumad"
  if compile_prog "" "$rdma_libs" ; then
    rdma="yes"
    libs_softmmu="$libs_softmmu $rdma_libs"
  else
    if test "$rdma" = "yes" ; then
        error_exit \
            " OpenFabrics librdmacm/libibverbs/libibumad not present." \
            " Your options:" \
            "  (1) Fast: Install infiniband packages (devel) from your distro." \
            "  (2) Cleanest: Install libraries from www.openfabrics.org" \
            "  (3) Also: Install softiwarp if you don't have RDMA hardware"
    fi
    rdma="no"
  fi
fi

##########################################
# PVRDMA detection

cat > $TMPC <<EOF &&
#include <sys/mman.h>

int
main(void)
{
    char buf = 0;
    void *addr = &buf;
    addr = mremap(addr, 0, 1, MREMAP_MAYMOVE | MREMAP_FIXED);

    return 0;
}
EOF

if test "$rdma" = "yes" ; then
    case "$pvrdma" in
    "")
        if compile_prog "" ""; then
            pvrdma="yes"
        else
            pvrdma="no"
        fi
        ;;
    "yes")
        if ! compile_prog "" ""; then
            error_exit "PVRDMA is not supported since mremap is not implemented"
        fi
        pvrdma="yes"
        ;;
    "no")
        pvrdma="no"
        ;;
    esac
else
    if test "$pvrdma" = "yes" ; then
        error_exit "PVRDMA requires rdma suppport"
    fi
    pvrdma="no"
fi

##########################################
# VNC SASL detection
if test "$vnc" = "yes" && test "$vnc_sasl" != "no" ; then
  cat > $TMPC <<EOF
#include <sasl/sasl.h>
#include <stdio.h>
int main(void) { sasl_server_init(NULL, "qemu"); return 0; }
EOF
  # Assuming Cyrus-SASL installed in /usr prefix
  vnc_sasl_cflags=""
  vnc_sasl_libs="-lsasl2"
  if compile_prog "$vnc_sasl_cflags" "$vnc_sasl_libs" ; then
    vnc_sasl=yes
    libs_softmmu="$vnc_sasl_libs $libs_softmmu"
    QEMU_CFLAGS="$QEMU_CFLAGS $vnc_sasl_cflags"
  else
    if test "$vnc_sasl" = "yes" ; then
      feature_not_found "vnc-sasl" "Install Cyrus SASL devel"
    fi
    vnc_sasl=no
  fi
fi

##########################################
# VNC JPEG detection
if test "$vnc" = "yes" && test "$vnc_jpeg" != "no" ; then
cat > $TMPC <<EOF
#include <stdio.h>
#include <jpeglib.h>
int main(void) { struct jpeg_compress_struct s; jpeg_create_compress(&s); return 0; }
EOF
    vnc_jpeg_cflags=""
    vnc_jpeg_libs="-ljpeg"
  if compile_prog "$vnc_jpeg_cflags" "$vnc_jpeg_libs" ; then
    vnc_jpeg=yes
    libs_softmmu="$vnc_jpeg_libs $libs_softmmu"
    QEMU_CFLAGS="$QEMU_CFLAGS $vnc_jpeg_cflags"
  else
    if test "$vnc_jpeg" = "yes" ; then
      feature_not_found "vnc-jpeg" "Install libjpeg-turbo devel"
    fi
    vnc_jpeg=no
  fi
fi

##########################################
# VNC PNG detection
if test "$vnc" = "yes" && test "$vnc_png" != "no" ; then
cat > $TMPC <<EOF
//#include <stdio.h>
#include <png.h>
#include <stddef.h>
int main(void) {
    png_structp png_ptr;
    png_ptr = png_create_write_struct(PNG_LIBPNG_VER_STRING, NULL, NULL, NULL);
    return png_ptr != 0;
}
EOF
  if $pkg_config libpng --exists; then
    vnc_png_cflags=$($pkg_config libpng --cflags)
    vnc_png_libs=$($pkg_config libpng --libs)
  else
    vnc_png_cflags=""
    vnc_png_libs="-lpng"
  fi
  if compile_prog "$vnc_png_cflags" "$vnc_png_libs" ; then
    vnc_png=yes
    libs_softmmu="$vnc_png_libs $libs_softmmu"
    QEMU_CFLAGS="$QEMU_CFLAGS $vnc_png_cflags"
  else
    if test "$vnc_png" = "yes" ; then
      feature_not_found "vnc-png" "Install libpng devel"
    fi
    vnc_png=no
  fi
fi

##########################################
# xkbcommon probe
if test "$xkbcommon" != "no" ; then
  if $pkg_config xkbcommon --exists; then
    xkbcommon_cflags=$($pkg_config xkbcommon --cflags)
    xkbcommon_libs=$($pkg_config xkbcommon --libs)
    xkbcommon=yes
  else
    if test "$xkbcommon" = "yes" ; then
      feature_not_found "xkbcommon" "Install libxkbcommon-devel"
    fi
    xkbcommon=no
  fi
fi

##########################################
# fnmatch() probe, used for ACL routines
fnmatch="no"
cat > $TMPC << EOF
#include <fnmatch.h>
int main(void)
{
    fnmatch("foo", "foo", 0);
    return 0;
}
EOF
if compile_prog "" "" ; then
   fnmatch="yes"
fi

##########################################
# xfsctl() probe, used for file-posix.c
if test "$xfs" != "no" ; then
  cat > $TMPC << EOF
#include <stddef.h>  /* NULL */
#include <xfs/xfs.h>
int main(void)
{
    xfsctl(NULL, 0, 0, NULL);
    return 0;
}
EOF
  if compile_prog "" "" ; then
    xfs="yes"
  else
    if test "$xfs" = "yes" ; then
      feature_not_found "xfs" "Instal xfsprogs/xfslibs devel"
    fi
    xfs=no
  fi
fi

##########################################
# vde libraries probe
if test "$vde" != "no" ; then
  vde_libs="-lvdeplug"
  cat > $TMPC << EOF
#include <libvdeplug.h>
int main(void)
{
    struct vde_open_args a = {0, 0, 0};
    char s[] = "";
    vde_open(s, s, &a);
    return 0;
}
EOF
  if compile_prog "" "$vde_libs" ; then
    vde=yes
  else
    if test "$vde" = "yes" ; then
      feature_not_found "vde" "Install vde (Virtual Distributed Ethernet) devel"
    fi
    vde=no
  fi
fi

##########################################
# netmap support probe
# Apart from looking for netmap headers, we make sure that the host API version
# supports the netmap backend (>=11). The upper bound (15) is meant to simulate
# a minor/major version number. Minor new features will be marked with values up
# to 15, and if something happens that requires a change to the backend we will
# move above 15, submit the backend fixes and modify this two bounds.
if test "$netmap" != "no" ; then
  cat > $TMPC << EOF
#include <inttypes.h>
#include <net/if.h>
#include <net/netmap.h>
#include <net/netmap_user.h>
#if (NETMAP_API < 11) || (NETMAP_API > 15)
#error
#endif
int main(void) { return 0; }
EOF
  if compile_prog "" "" ; then
    netmap=yes
  else
    if test "$netmap" = "yes" ; then
      feature_not_found "netmap"
    fi
    netmap=no
  fi
fi

##########################################
# libcap-ng library probe
if test "$cap_ng" != "no" ; then
  cap_libs="-lcap-ng"
  cat > $TMPC << EOF
#include <cap-ng.h>
int main(void)
{
    capng_capability_to_name(CAPNG_EFFECTIVE);
    return 0;
}
EOF
  if compile_prog "" "$cap_libs" ; then
    cap_ng=yes
    libs_tools="$cap_libs $libs_tools"
  else
    if test "$cap_ng" = "yes" ; then
      feature_not_found "cap_ng" "Install libcap-ng devel"
    fi
    cap_ng=no
  fi
fi

##########################################
# Sound support libraries probe

audio_drv_list=$(echo "$audio_drv_list" | sed -e 's/,/ /g')
for drv in $audio_drv_list; do
    case $drv in
    alsa | try-alsa)
    if $pkg_config alsa --exists; then
        alsa_libs=$($pkg_config alsa --libs)
        if test "$drv" = "try-alsa"; then
            audio_drv_list=$(echo "$audio_drv_list" | sed -e 's/try-alsa/alsa/')
        fi
    else
        if test "$drv" = "try-alsa"; then
            audio_drv_list=$(echo "$audio_drv_list" | sed -e 's/try-alsa//')
        else
            error_exit "$drv check failed" \
                "Make sure to have the $drv libs and headers installed."
        fi
    fi
    ;;

    pa | try-pa)
    if $pkg_config libpulse --exists; then
        pulse_libs=$($pkg_config libpulse --libs)
        audio_pt_int="yes"
        if test "$drv" = "try-pa"; then
            audio_drv_list=$(echo "$audio_drv_list" | sed -e 's/try-pa/pa/')
        fi
    else
        if test "$drv" = "try-pa"; then
            audio_drv_list=$(echo "$audio_drv_list" | sed -e 's/try-pa//')
        else
            error_exit "$drv check failed" \
                "Make sure to have the $drv libs and headers installed."
        fi
    fi
    ;;

    sdl)
    if test "$sdl" = "no"; then
        error_exit "sdl not found or disabled, can not use sdl audio driver"
    fi
    ;;

    try-sdl)
    if test "$sdl" = "no"; then
        audio_drv_list=$(echo "$audio_drv_list" | sed -e 's/try-sdl//')
    else
        audio_drv_list=$(echo "$audio_drv_list" | sed -e 's/try-sdl/sdl/')
    fi
    ;;

    coreaudio)
      coreaudio_libs="-framework CoreAudio"
    ;;

    dsound)
      dsound_libs="-lole32 -ldxguid"
      audio_win_int="yes"
    ;;

    oss)
      oss_libs="$oss_lib"
    ;;

    wav)
    # XXX: Probes for CoreAudio, DirectSound
    ;;

    *)
    echo "$audio_possible_drivers" | grep -q "\<$drv\>" || {
        error_exit "Unknown driver '$drv' selected" \
            "Possible drivers are: $audio_possible_drivers"
    }
    ;;
    esac
done

##########################################
# BrlAPI probe

if test "$brlapi" != "no" ; then
  brlapi_libs="-lbrlapi"
  cat > $TMPC << EOF
#include <brlapi.h>
#include <stddef.h>
int main( void ) { return brlapi__openConnection (NULL, NULL, NULL); }
EOF
  if compile_prog "" "$brlapi_libs" ; then
    brlapi=yes
  else
    if test "$brlapi" = "yes" ; then
      feature_not_found "brlapi" "Install brlapi devel"
    fi
    brlapi=no
  fi
fi

##########################################
# curses probe
if test "$curses" != "no" ; then
  if test "$mingw32" = "yes" ; then
    curses_inc_list="$($pkg_config --cflags ncurses 2>/dev/null):"
    curses_lib_list="$($pkg_config --libs ncurses 2>/dev/null):-lpdcurses"
  else
    curses_inc_list="$($pkg_config --cflags ncursesw 2>/dev/null):-I/usr/include/ncursesw:"
    curses_lib_list="$($pkg_config --libs ncursesw 2>/dev/null):-lncursesw:-lcursesw"
  fi
  curses_found=no
  cat > $TMPC << EOF
#include <locale.h>
#include <curses.h>
#include <wchar.h>
int main(void) {
  wchar_t wch = L'w';
  setlocale(LC_ALL, "");
  resize_term(0, 0);
  addwstr(L"wide chars\n");
  addnwstr(&wch, 1);
  add_wch(WACS_DEGREE);
  return 0;
}
EOF
  IFS=:
  for curses_inc in $curses_inc_list; do
    # Make sure we get the wide character prototypes
    curses_inc="-DNCURSES_WIDECHAR $curses_inc"
    IFS=:
    for curses_lib in $curses_lib_list; do
      unset IFS
      if compile_prog "$curses_inc" "$curses_lib" ; then
        curses_found=yes
        break
      fi
    done
    if test "$curses_found" = yes ; then
      break
    fi
  done
  unset IFS
  if test "$curses_found" = "yes" ; then
    curses=yes
  else
    if test "$curses" = "yes" ; then
      feature_not_found "curses" "Install ncurses devel"
    fi
    curses=no
  fi
fi

##########################################
# curl probe
if test "$curl" != "no" ; then
  if $pkg_config libcurl --exists; then
    curlconfig="$pkg_config libcurl"
  else
    curlconfig=curl-config
  fi
  cat > $TMPC << EOF
#include <curl/curl.h>
int main(void) { curl_easy_init(); curl_multi_setopt(0, 0, 0); return 0; }
EOF
  curl_cflags=$($curlconfig --cflags 2>/dev/null)
  curl_libs=$($curlconfig --libs 2>/dev/null)
  if compile_prog "$curl_cflags" "$curl_libs" ; then
    curl=yes
  else
    if test "$curl" = "yes" ; then
      feature_not_found "curl" "Install libcurl devel"
    fi
    curl=no
  fi
fi # test "$curl"

##########################################
# bluez support probe
if test "$bluez" != "no" ; then
  cat > $TMPC << EOF
#include <bluetooth/bluetooth.h>
int main(void) { return bt_error(0); }
EOF
  bluez_cflags=$($pkg_config --cflags bluez 2>/dev/null)
  bluez_libs=$($pkg_config --libs bluez 2>/dev/null)
  if compile_prog "$bluez_cflags" "$bluez_libs" ; then
    bluez=yes
    libs_softmmu="$bluez_libs $libs_softmmu"
  else
    if test "$bluez" = "yes" ; then
      feature_not_found "bluez" "Install bluez-libs/libbluetooth devel"
    fi
    bluez="no"
  fi
fi

##########################################
# glib support probe

glib_req_ver=2.40
glib_modules=gthread-2.0
if test "$modules" = yes; then
    glib_modules="$glib_modules gmodule-export-2.0"
fi

# This workaround is required due to a bug in pkg-config file for glib as it
# doesn't define GLIB_STATIC_COMPILATION for pkg-config --static

if test "$static" = yes && test "$mingw32" = yes; then
    QEMU_CFLAGS="-DGLIB_STATIC_COMPILATION $QEMU_CFLAGS"
fi

for i in $glib_modules; do
    if $pkg_config --atleast-version=$glib_req_ver $i; then
        glib_cflags=$($pkg_config --cflags $i)
        glib_libs=$($pkg_config --libs $i)
        QEMU_CFLAGS="$glib_cflags $QEMU_CFLAGS"
        LIBS="$glib_libs $LIBS"
        libs_qga="$glib_libs $libs_qga"
    else
        error_exit "glib-$glib_req_ver $i is required to compile QEMU"
    fi
done

# Sanity check that the current size_t matches the
# size that glib thinks it should be. This catches
# problems on multi-arch where people try to build
# 32-bit QEMU while pointing at 64-bit glib headers
cat > $TMPC <<EOF
#include <glib.h>
#include <unistd.h>

#define QEMU_BUILD_BUG_ON(x) \
  typedef char qemu_build_bug_on[(x)?-1:1] __attribute__((unused));

int main(void) {
   QEMU_BUILD_BUG_ON(sizeof(size_t) != GLIB_SIZEOF_SIZE_T);
   return 0;
}
EOF

if ! compile_prog "$CFLAGS" "$LIBS" ; then
    error_exit "sizeof(size_t) doesn't match GLIB_SIZEOF_SIZE_T."\
               "You probably need to set PKG_CONFIG_LIBDIR"\
	       "to point to the right pkg-config files for your"\
	       "build target"
fi

# Silence clang 3.5.0 warnings about glib attribute __alloc_size__ usage
cat > $TMPC << EOF
#include <glib.h>
int main(void) { return 0; }
EOF
if ! compile_prog "$glib_cflags -Werror" "$glib_libs" ; then
    if cc_has_warning_flag "-Wno-unknown-attributes"; then
        glib_cflags="-Wno-unknown-attributes $glib_cflags"
        CFLAGS="-Wno-unknown-attributes $CFLAGS"
    fi
fi

#########################################
# zlib check

if test "$zlib" != "no" ; then
    if $pkg_config --exists zlib; then
        zlib_cflags=$($pkg_config --cflags zlib)
        zlib_libs=$($pkg_config --libs zlib)
        QEMU_CFLAGS="$zlib_cflags $QEMU_CFLAGS"
        LIBS="$zlib_libs $LIBS"
    else
        cat > $TMPC << EOF
#include <zlib.h>
int main(void) { zlibVersion(); return 0; }
EOF
        if compile_prog "" "-lz" ; then
            LIBS="$LIBS -lz"
        else
            error_exit "zlib check failed" \
                "Make sure to have the zlib libs and headers installed."
        fi
    fi
fi

##########################################
# SHA command probe for modules
if test "$modules" = yes; then
    shacmd_probe="sha1sum sha1 shasum"
    for c in $shacmd_probe; do
        if has $c; then
            shacmd="$c"
            break
        fi
    done
    if test "$shacmd" = ""; then
        error_exit "one of the checksum commands is required to enable modules: $shacmd_probe"
    fi
fi

##########################################
# pixman support probe

if test "$want_tools" = "no" && test "$softmmu" = "no"; then
  pixman_cflags=
  pixman_libs=
elif $pkg_config --atleast-version=0.21.8 pixman-1 > /dev/null 2>&1; then
  pixman_cflags=$($pkg_config --cflags pixman-1)
  pixman_libs=$($pkg_config --libs pixman-1)
else
  error_exit "pixman >= 0.21.8 not present." \
      "Please install the pixman devel package."
fi

##########################################
# libmpathpersist probe

if test "$mpath" != "no" ; then
  # probe for the new API
  cat > $TMPC <<EOF
#include <libudev.h>
#include <mpath_persist.h>
unsigned mpath_mx_alloc_len = 1024;
int logsink;
static struct config *multipath_conf;
extern struct udev *udev;
extern struct config *get_multipath_config(void);
extern void put_multipath_config(struct config *conf);
struct udev *udev;
struct config *get_multipath_config(void) { return multipath_conf; }
void put_multipath_config(struct config *conf) { }

int main(void) {
    udev = udev_new();
    multipath_conf = mpath_lib_init();
    return 0;
}
EOF
  if compile_prog "" "-ludev -lmultipath -lmpathpersist" ; then
    mpathpersist=yes
    mpathpersist_new_api=yes
  else
    # probe for the old API
    cat > $TMPC <<EOF
#include <libudev.h>
#include <mpath_persist.h>
unsigned mpath_mx_alloc_len = 1024;
int logsink;
int main(void) {
    struct udev *udev = udev_new();
    mpath_lib_init(udev);
    return 0;
}
EOF
    if compile_prog "" "-ludev -lmultipath -lmpathpersist" ; then
      mpathpersist=yes
      mpathpersist_new_api=no
    else
      mpathpersist=no
    fi
  fi
else
  mpathpersist=no
fi

##########################################
# libcap probe

if test "$cap" != "no" ; then
  cat > $TMPC <<EOF
#include <stdio.h>
#include <sys/capability.h>
int main(void) { cap_t caps; caps = cap_init(); return caps != NULL; }
EOF
  if compile_prog "" "-lcap" ; then
    cap=yes
  else
    cap=no
  fi
fi

##########################################
# pthread probe
PTHREADLIBS_LIST="-pthread -lpthread -lpthreadGC2"

pthread=no
cat > $TMPC << EOF
#include <pthread.h>
static void *f(void *p) { return NULL; }
int main(void) {
  pthread_t thread;
  pthread_create(&thread, 0, f, 0);
  return 0;
}
EOF
if compile_prog "" "" ; then
  pthread=yes
else
  for pthread_lib in $PTHREADLIBS_LIST; do
    if compile_prog "" "$pthread_lib" ; then
      pthread=yes
      found=no
      for lib_entry in $LIBS; do
        if test "$lib_entry" = "$pthread_lib"; then
          found=yes
          break
        fi
      done
      if test "$found" = "no"; then
        LIBS="$pthread_lib $LIBS"
        libs_qga="$pthread_lib $libs_qga"
      fi
      PTHREAD_LIB="$pthread_lib"
      break
    fi
  done
fi

if test "$mingw32" != yes && test "$pthread" = no; then
  error_exit "pthread check failed" \
      "Make sure to have the pthread libs and headers installed."
fi

# check for pthread_setname_np with thread id
pthread_setname_np_w_tid=no
cat > $TMPC << EOF
#include <pthread.h>

static void *f(void *p) { return NULL; }
int main(void)
{
    pthread_t thread;
    pthread_create(&thread, 0, f, 0);
    pthread_setname_np(thread, "QEMU");
    return 0;
}
EOF
if compile_prog "" "$pthread_lib" ; then
  pthread_setname_np_w_tid=yes
fi

# check for pthread_setname_np without thread id
pthread_setname_np_wo_tid=no
cat > $TMPC << EOF
#include <pthread.h>

static void *f(void *p) { pthread_setname_np("QEMU"); }
int main(void)
{
    pthread_t thread;
    pthread_create(&thread, 0, f, 0);
    return 0;
}
EOF
if compile_prog "" "$pthread_lib" ; then
  pthread_setname_np_wo_tid=yes
fi

##########################################
# rbd probe
if test "$rbd" != "no" ; then
  cat > $TMPC <<EOF
#include <stdio.h>
#include <rbd/librbd.h>
int main(void) {
    rados_t cluster;
    rados_create(&cluster, NULL);
    return 0;
}
EOF
  rbd_libs="-lrbd -lrados"
  if compile_prog "" "$rbd_libs" ; then
    rbd=yes
  else
    if test "$rbd" = "yes" ; then
      feature_not_found "rados block device" "Install librbd/ceph devel"
    fi
    rbd=no
  fi
fi

##########################################
# libssh2 probe
min_libssh2_version=1.2.8
if test "$libssh2" != "no" ; then
  if $pkg_config --atleast-version=$min_libssh2_version libssh2; then
    libssh2_cflags=$($pkg_config libssh2 --cflags)
    libssh2_libs=$($pkg_config libssh2 --libs)
    libssh2=yes
  else
    if test "$libssh2" = "yes" ; then
      error_exit "libssh2 >= $min_libssh2_version required for --enable-libssh2"
    fi
    libssh2=no
  fi
fi

##########################################
# libssh2_sftp_fsync probe

if test "$libssh2" = "yes"; then
  cat > $TMPC <<EOF
#include <stdio.h>
#include <libssh2.h>
#include <libssh2_sftp.h>
int main(void) {
    LIBSSH2_SESSION *session;
    LIBSSH2_SFTP *sftp;
    LIBSSH2_SFTP_HANDLE *sftp_handle;
    session = libssh2_session_init ();
    sftp = libssh2_sftp_init (session);
    sftp_handle = libssh2_sftp_open (sftp, "/", 0, 0);
    libssh2_sftp_fsync (sftp_handle);
    return 0;
}
EOF
  # libssh2_cflags/libssh2_libs defined in previous test.
  if compile_prog "$libssh2_cflags" "$libssh2_libs" ; then
    QEMU_CFLAGS="-DHAS_LIBSSH2_SFTP_FSYNC $QEMU_CFLAGS"
  fi
fi

##########################################
# linux-aio probe

if test "$linux_aio" != "no" ; then
  cat > $TMPC <<EOF
#include <libaio.h>
#include <sys/eventfd.h>
#include <stddef.h>
int main(void) { io_setup(0, NULL); io_set_eventfd(NULL, 0); eventfd(0, 0); return 0; }
EOF
  if compile_prog "" "-laio" ; then
    linux_aio=yes
  else
    if test "$linux_aio" = "yes" ; then
      feature_not_found "linux AIO" "Install libaio devel"
    fi
    linux_aio=no
  fi
fi

##########################################
# TPM passthrough is only on x86 Linux

if test "$targetos" = Linux && { test "$cpu" = i386 || test "$cpu" = x86_64; }; then
  tpm_passthrough=$tpm
else
  tpm_passthrough=no
fi

# TPM emulator is for all posix systems
if test "$mingw32" != "yes"; then
  tpm_emulator=$tpm
else
  tpm_emulator=no
fi
##########################################
# attr probe

if test "$attr" != "no" ; then
  cat > $TMPC <<EOF
#include <stdio.h>
#include <sys/types.h>
#ifdef CONFIG_LIBATTR
#include <attr/xattr.h>
#else
#include <sys/xattr.h>
#endif
int main(void) { getxattr(NULL, NULL, NULL, 0); setxattr(NULL, NULL, NULL, 0, 0); return 0; }
EOF
  if compile_prog "" "" ; then
    attr=yes
  # Older distros have <attr/xattr.h>, and need -lattr:
  elif compile_prog "-DCONFIG_LIBATTR" "-lattr" ; then
    attr=yes
    LIBS="-lattr $LIBS"
    libattr=yes
  else
    if test "$attr" = "yes" ; then
      feature_not_found "ATTR" "Install libc6 or libattr devel"
    fi
    attr=no
  fi
fi

##########################################
# iovec probe
cat > $TMPC <<EOF
#include <sys/types.h>
#include <sys/uio.h>
#include <unistd.h>
int main(void) { return sizeof(struct iovec); }
EOF
iovec=no
if compile_prog "" "" ; then
  iovec=yes
fi

##########################################
# preadv probe
cat > $TMPC <<EOF
#include <sys/types.h>
#include <sys/uio.h>
#include <unistd.h>
int main(void) { return preadv(0, 0, 0, 0); }
EOF
preadv=no
if compile_prog "" "" ; then
  preadv=yes
fi

##########################################
# fdt probe
# fdt support is mandatory for at least some target architectures,
# so insist on it if we're building those system emulators.
fdt_required=no
for target in $target_list; do
  case $target in
    aarch64*-softmmu|arm*-softmmu|ppc*-softmmu|microblaze*-softmmu|mips64el-softmmu|riscv*-softmmu)
      fdt_required=yes
    ;;
  esac
done

if test "$fdt_required" = "yes"; then
  if test "$fdt" = "no"; then
    error_exit "fdt disabled but some requested targets require it." \
      "You can turn off fdt only if you also disable all the system emulation" \
      "targets which need it (by specifying a cut down --target-list)."
  fi
  fdt=yes
fi

if test "$fdt" != "no" ; then
  fdt_libs="-lfdt"
  # explicitly check for libfdt_env.h as it is missing in some stable installs
  # and test for required functions to make sure we are on a version >= 1.4.2
  cat > $TMPC << EOF
#include <libfdt.h>
#include <libfdt_env.h>
int main(void) { fdt_check_full(NULL, 0); return 0; }
EOF
  if compile_prog "" "$fdt_libs" ; then
    # system DTC is good - use it
    fdt=system
  else
      # have GIT checkout, so activate dtc submodule
      if test -e "${source_path}/.git" ; then
          git_submodules="${git_submodules} dtc"
      fi
      if test -d "${source_path}/dtc/libfdt" || test -e "${source_path}/.git" ; then
          fdt=git
          mkdir -p dtc
          if [ "$pwd_is_source_path" != "y" ] ; then
              symlink "$source_path/dtc/Makefile" "dtc/Makefile"
              symlink "$source_path/dtc/scripts" "dtc/scripts"
          fi
          fdt_cflags="-I\$(SRC_PATH)/dtc/libfdt"
          fdt_ldflags="-L\$(BUILD_DIR)/dtc/libfdt"
          fdt_libs="$fdt_libs"
      elif test "$fdt" = "yes" ; then
          # Not a git build & no libfdt found, prompt for system install
          error_exit "DTC (libfdt) version >= 1.4.2 not present." \
                     "Please install the DTC (libfdt) devel package"
      else
          # don't have and don't want
          fdt_libs=
          fdt=no
      fi
  fi
fi

libs_softmmu="$libs_softmmu $fdt_libs"

##########################################
# opengl probe (for sdl2, gtk, milkymist-tmu2)

if test "$opengl" != "no" ; then
  opengl_pkgs="epoxy gbm"
  if $pkg_config $opengl_pkgs; then
    opengl_cflags="$($pkg_config --cflags $opengl_pkgs)"
    opengl_libs="$($pkg_config --libs $opengl_pkgs)"
    opengl=yes
    if test "$gtk" = "yes" && $pkg_config --exists "$gtkpackage >= 3.16"; then
        gtk_gl="yes"
    fi
    QEMU_CFLAGS="$QEMU_CFLAGS $opengl_cflags"
  else
    if test "$opengl" = "yes" ; then
      feature_not_found "opengl" "Please install opengl (mesa) devel pkgs: $opengl_pkgs"
    fi
    opengl_cflags=""
    opengl_libs=""
    opengl=no
  fi
fi

if test "$opengl" = "yes"; then
  cat > $TMPC << EOF
#include <epoxy/egl.h>
#ifndef EGL_MESA_image_dma_buf_export
# error mesa/epoxy lacks support for dmabufs (mesa 10.6+)
#endif
int main(void) { return 0; }
EOF
  if compile_prog "" "" ; then
    opengl_dmabuf=yes
  fi
fi

if test "$opengl" = "yes" && test "$have_x11" = "yes"; then
  for target in $target_list; do
    case $target in
      lm32-softmmu) # milkymist-tmu2 requires X11 and OpenGL
        need_x11=yes
      ;;
    esac
  done
fi

##########################################
# libxml2 probe
if test "$libxml2" != "no" ; then
    if $pkg_config --exists libxml-2.0; then
        libxml2="yes"
        libxml2_cflags=$($pkg_config --cflags libxml-2.0)
        libxml2_libs=$($pkg_config --libs libxml-2.0)
    else
        if test "$libxml2" = "yes"; then
            feature_not_found "libxml2" "Install libxml2 devel"
        fi
        libxml2="no"
    fi
fi

##########################################
# glusterfs probe
if test "$glusterfs" != "no" ; then
  if $pkg_config --atleast-version=3 glusterfs-api; then
    glusterfs="yes"
    glusterfs_cflags=$($pkg_config --cflags glusterfs-api)
    glusterfs_libs=$($pkg_config --libs glusterfs-api)
    if $pkg_config --atleast-version=4 glusterfs-api; then
      glusterfs_xlator_opt="yes"
    fi
    if $pkg_config --atleast-version=5 glusterfs-api; then
      glusterfs_discard="yes"
    fi
    if $pkg_config --atleast-version=6 glusterfs-api; then
      glusterfs_fallocate="yes"
      glusterfs_zerofill="yes"
    fi
  else
    if test "$glusterfs" = "yes" ; then
      feature_not_found "GlusterFS backend support" \
          "Install glusterfs-api devel >= 3"
    fi
    glusterfs="no"
  fi
fi

# Check for inotify functions when we are building linux-user
# emulator.  This is done because older glibc versions don't
# have syscall stubs for these implemented.  In that case we
# don't provide them even if kernel supports them.
#
inotify=no
cat > $TMPC << EOF
#include <sys/inotify.h>

int
main(void)
{
	/* try to start inotify */
	return inotify_init();
}
EOF
if compile_prog "" "" ; then
  inotify=yes
fi

inotify1=no
cat > $TMPC << EOF
#include <sys/inotify.h>

int
main(void)
{
    /* try to start inotify */
    return inotify_init1(0);
}
EOF
if compile_prog "" "" ; then
  inotify1=yes
fi

# check if pipe2 is there
pipe2=no
cat > $TMPC << EOF
#include <unistd.h>
#include <fcntl.h>

int main(void)
{
    int pipefd[2];
    return pipe2(pipefd, O_CLOEXEC);
}
EOF
if compile_prog "" "" ; then
  pipe2=yes
fi

# check if accept4 is there
accept4=no
cat > $TMPC << EOF
#include <sys/socket.h>
#include <stddef.h>

int main(void)
{
    accept4(0, NULL, NULL, SOCK_CLOEXEC);
    return 0;
}
EOF
if compile_prog "" "" ; then
  accept4=yes
fi

# check if tee/splice is there. vmsplice was added same time.
splice=no
cat > $TMPC << EOF
#include <unistd.h>
#include <fcntl.h>
#include <limits.h>

int main(void)
{
    int len, fd = 0;
    len = tee(STDIN_FILENO, STDOUT_FILENO, INT_MAX, SPLICE_F_NONBLOCK);
    splice(STDIN_FILENO, NULL, fd, NULL, len, SPLICE_F_MOVE);
    return 0;
}
EOF
if compile_prog "" "" ; then
  splice=yes
fi

##########################################
# libnuma probe

if test "$numa" != "no" ; then
  cat > $TMPC << EOF
#include <numa.h>
int main(void) { return numa_available(); }
EOF

  if compile_prog "" "-lnuma" ; then
    numa=yes
    libs_softmmu="-lnuma $libs_softmmu"
  else
    if test "$numa" = "yes" ; then
      feature_not_found "numa" "install numactl devel"
    fi
    numa=no
  fi
fi

if test "$tcmalloc" = "yes" && test "$jemalloc" = "yes" ; then
    echo "ERROR: tcmalloc && jemalloc can't be used at the same time"
    exit 1
fi

# Even if malloc_trim() is available, these non-libc memory allocators
# do not support it.
if test "$tcmalloc" = "yes" || test "$jemalloc" = "yes" ; then
    if test "$malloc_trim" = "yes" ; then
        echo "Disabling malloc_trim with non-libc memory allocator"
    fi
    malloc_trim="no"
fi

#######################################
# malloc_trim

if test "$malloc_trim" != "no" ; then
    cat > $TMPC << EOF
#include <malloc.h>
int main(void) { malloc_trim(0); return 0; }
EOF
    if compile_prog "" "" ; then
        malloc_trim="yes"
    else
        malloc_trim="no"
    fi
fi

##########################################
# tcmalloc probe

if test "$tcmalloc" = "yes" ; then
  cat > $TMPC << EOF
#include <stdlib.h>
int main(void) { malloc(1); return 0; }
EOF

  if compile_prog "" "-ltcmalloc" ; then
    LIBS="-ltcmalloc $LIBS"
  else
    feature_not_found "tcmalloc" "install gperftools devel"
  fi
fi

##########################################
# jemalloc probe

if test "$jemalloc" = "yes" ; then
  cat > $TMPC << EOF
#include <stdlib.h>
int main(void) { malloc(1); return 0; }
EOF

  if compile_prog "" "-ljemalloc" ; then
    LIBS="-ljemalloc $LIBS"
  else
    feature_not_found "jemalloc" "install jemalloc devel"
  fi
fi

##########################################
# signalfd probe
signalfd="no"
cat > $TMPC << EOF
#include <unistd.h>
#include <sys/syscall.h>
#include <signal.h>
int main(void) { return syscall(SYS_signalfd, -1, NULL, _NSIG / 8); }
EOF

if compile_prog "" "" ; then
  signalfd=yes
fi

# check if optreset global is declared by <getopt.h>
optreset="no"
cat > $TMPC << EOF
#include <getopt.h>
int main(void) { return optreset; }
EOF

if compile_prog "" "" ; then
  optreset=yes
fi

# check if eventfd is supported
eventfd=no
cat > $TMPC << EOF
#include <sys/eventfd.h>

int main(void)
{
    return eventfd(0, EFD_NONBLOCK | EFD_CLOEXEC);
}
EOF
if compile_prog "" "" ; then
  eventfd=yes
fi

# check if memfd is supported
memfd=no
cat > $TMPC << EOF
#include <sys/mman.h>

int main(void)
{
    return memfd_create("foo", MFD_ALLOW_SEALING);
}
EOF
if compile_prog "" "" ; then
  memfd=yes
fi

# check for usbfs
have_usbfs=no
if test "$linux_user" = "yes"; then
  if check_include linux/usbdevice_fs.h; then
    have_usbfs=yes
  fi
  have_usbfs=yes
fi

# check for fallocate
fallocate=no
cat > $TMPC << EOF
#include <fcntl.h>

int main(void)
{
    fallocate(0, 0, 0, 0);
    return 0;
}
EOF
if compile_prog "" "" ; then
  fallocate=yes
fi

# check for fallocate hole punching
fallocate_punch_hole=no
cat > $TMPC << EOF
#include <fcntl.h>
#include <linux/falloc.h>

int main(void)
{
    fallocate(0, FALLOC_FL_PUNCH_HOLE | FALLOC_FL_KEEP_SIZE, 0, 0);
    return 0;
}
EOF
if compile_prog "" "" ; then
  fallocate_punch_hole=yes
fi

# check that fallocate supports range zeroing inside the file
fallocate_zero_range=no
cat > $TMPC << EOF
#include <fcntl.h>
#include <linux/falloc.h>

int main(void)
{
    fallocate(0, FALLOC_FL_ZERO_RANGE, 0, 0);
    return 0;
}
EOF
if compile_prog "" "" ; then
  fallocate_zero_range=yes
fi

# check for posix_fallocate
posix_fallocate=no
cat > $TMPC << EOF
#include <fcntl.h>

int main(void)
{
    posix_fallocate(0, 0, 0);
    return 0;
}
EOF
if compile_prog "" "" ; then
    posix_fallocate=yes
fi

# check for sync_file_range
sync_file_range=no
cat > $TMPC << EOF
#include <fcntl.h>

int main(void)
{
    sync_file_range(0, 0, 0, 0);
    return 0;
}
EOF
if compile_prog "" "" ; then
  sync_file_range=yes
fi

# check for linux/fiemap.h and FS_IOC_FIEMAP
fiemap=no
cat > $TMPC << EOF
#include <sys/ioctl.h>
#include <linux/fs.h>
#include <linux/fiemap.h>

int main(void)
{
    ioctl(0, FS_IOC_FIEMAP, 0);
    return 0;
}
EOF
if compile_prog "" "" ; then
  fiemap=yes
fi

# check for dup3
dup3=no
cat > $TMPC << EOF
#include <unistd.h>

int main(void)
{
    dup3(0, 0, 0);
    return 0;
}
EOF
if compile_prog "" "" ; then
  dup3=yes
fi

# check for ppoll support
ppoll=no
cat > $TMPC << EOF
#include <poll.h>

int main(void)
{
    struct pollfd pfd = { .fd = 0, .events = 0, .revents = 0 };
    ppoll(&pfd, 1, 0, 0);
    return 0;
}
EOF
if compile_prog "" "" ; then
  ppoll=yes
fi

# check for prctl(PR_SET_TIMERSLACK , ... ) support
prctl_pr_set_timerslack=no
cat > $TMPC << EOF
#include <sys/prctl.h>

int main(void)
{
    prctl(PR_SET_TIMERSLACK, 1, 0, 0, 0);
    return 0;
}
EOF
if compile_prog "" "" ; then
  prctl_pr_set_timerslack=yes
fi

# check for epoll support
epoll=no
cat > $TMPC << EOF
#include <sys/epoll.h>

int main(void)
{
    epoll_create(0);
    return 0;
}
EOF
if compile_prog "" "" ; then
  epoll=yes
fi

# epoll_create1 is a later addition
# so we must check separately for its presence
epoll_create1=no
cat > $TMPC << EOF
#include <sys/epoll.h>

int main(void)
{
    /* Note that we use epoll_create1 as a value, not as
     * a function being called. This is necessary so that on
     * old SPARC glibc versions where the function was present in
     * the library but not declared in the header file we will
     * fail the configure check. (Otherwise we will get a compiler
     * warning but not an error, and will proceed to fail the
     * qemu compile where we compile with -Werror.)
     */
    return (int)(uintptr_t)&epoll_create1;
}
EOF
if compile_prog "" "" ; then
  epoll_create1=yes
fi

# check for sendfile support
sendfile=no
cat > $TMPC << EOF
#include <sys/sendfile.h>

int main(void)
{
    return sendfile(0, 0, 0, 0);
}
EOF
if compile_prog "" "" ; then
  sendfile=yes
fi

# check for timerfd support (glibc 2.8 and newer)
timerfd=no
cat > $TMPC << EOF
#include <sys/timerfd.h>

int main(void)
{
    return(timerfd_create(CLOCK_REALTIME, 0));
}
EOF
if compile_prog "" "" ; then
  timerfd=yes
fi

# check for setns and unshare support
setns=no
cat > $TMPC << EOF
#include <sched.h>

int main(void)
{
    int ret;
    ret = setns(0, 0);
    ret = unshare(0);
    return ret;
}
EOF
if compile_prog "" "" ; then
  setns=yes
fi

# clock_adjtime probe
clock_adjtime=no
cat > $TMPC <<EOF
#include <time.h>

int main(void)
{
    return clock_adjtime(0, 0);
}
EOF
clock_adjtime=no
if compile_prog "" "" ; then
  clock_adjtime=yes
fi

# syncfs probe
syncfs=no
cat > $TMPC <<EOF
#include <unistd.h>

int main(void)
{
    return syncfs(0);
}
EOF
syncfs=no
if compile_prog "" "" ; then
  syncfs=yes
fi

# Check if tools are available to build documentation.
if test "$docs" != "no" ; then
  if has makeinfo && has pod2man; then
    docs=yes
  else
    if test "$docs" = "yes" ; then
      feature_not_found "docs" "Install texinfo and Perl/perl-podlators"
    fi
    docs=no
  fi
fi

# Search for bswap_32 function
byteswap_h=no
cat > $TMPC << EOF
#include <byteswap.h>
int main(void) { return bswap_32(0); }
EOF
if compile_prog "" "" ; then
  byteswap_h=yes
fi

# Search for bswap32 function
bswap_h=no
cat > $TMPC << EOF
#include <sys/endian.h>
#include <sys/types.h>
#include <machine/bswap.h>
int main(void) { return bswap32(0); }
EOF
if compile_prog "" "" ; then
  bswap_h=yes
fi

##########################################
# Do we have libiscsi >= 1.9.0
if test "$libiscsi" != "no" ; then
  if $pkg_config --atleast-version=1.9.0 libiscsi; then
    libiscsi="yes"
    libiscsi_cflags=$($pkg_config --cflags libiscsi)
    libiscsi_libs=$($pkg_config --libs libiscsi)
  else
    if test "$libiscsi" = "yes" ; then
      feature_not_found "libiscsi" "Install libiscsi >= 1.9.0"
    fi
    libiscsi="no"
  fi
fi

##########################################
# Do we need libm
cat > $TMPC << EOF
#include <math.h>
int main(int argc, char **argv) { return isnan(sin((double)argc)); }
EOF
if compile_prog "" "" ; then
  :
elif compile_prog "" "-lm" ; then
  LIBS="-lm $LIBS"
  libs_qga="-lm $libs_qga"
else
  error_exit "libm check failed"
fi

##########################################
# Do we need librt
# uClibc provides 2 versions of clock_gettime(), one with realtime
# support and one without. This means that the clock_gettime() don't
# need -lrt. We still need it for timer_create() so we check for this
# function in addition.
cat > $TMPC <<EOF
#include <signal.h>
#include <time.h>
int main(void) {
  timer_create(CLOCK_REALTIME, NULL, NULL);
  return clock_gettime(CLOCK_REALTIME, NULL);
}
EOF

if compile_prog "" "" ; then
  :
# we need pthread for static linking. use previous pthread test result
elif compile_prog "" "$pthread_lib -lrt" ; then
  LIBS="$LIBS -lrt"
  libs_qga="$libs_qga -lrt"
fi

<<<<<<< HEAD
# Check whether we need to link libutil for openpty()
cat > $TMPC << EOF
extern int openpty(int *am, int *as, char *name, void *termp, void *winp);
int main(void) { return openpty(0, 0, 0, 0, 0); }
EOF

if ! compile_prog "" "" ; then
  if compile_prog "" "-lutil" ; then
=======
if test "$darwin" != "yes" && test "$mingw32" != "yes" && \
        test "$solaris" != yes && test "$haiku" != "yes" ; then
>>>>>>> e67e91b4
    libs_softmmu="-lutil $libs_softmmu"
    libs_tools="-lutil $libs_tools"
  fi
fi

##########################################
# spice probe
if test "$spice" != "no" ; then
  cat > $TMPC << EOF
#include <spice.h>
int main(void) { spice_server_new(); return 0; }
EOF
  spice_cflags=$($pkg_config --cflags spice-protocol spice-server 2>/dev/null)
  spice_libs=$($pkg_config --libs spice-protocol spice-server 2>/dev/null)
  if $pkg_config --atleast-version=0.12.5 spice-server && \
     $pkg_config --atleast-version=0.12.3 spice-protocol && \
     compile_prog "$spice_cflags" "$spice_libs" ; then
    spice="yes"
    libs_softmmu="$libs_softmmu $spice_libs"
    QEMU_CFLAGS="$QEMU_CFLAGS $spice_cflags"
    spice_protocol_version=$($pkg_config --modversion spice-protocol)
    spice_server_version=$($pkg_config --modversion spice-server)
  else
    if test "$spice" = "yes" ; then
      feature_not_found "spice" \
          "Install spice-server(>=0.12.5) and spice-protocol(>=0.12.3) devel"
    fi
    spice="no"
  fi
fi

# check for smartcard support
if test "$smartcard" != "no"; then
    if $pkg_config --atleast-version=2.5.1 libcacard; then
        libcacard_cflags=$($pkg_config --cflags libcacard)
        libcacard_libs=$($pkg_config --libs libcacard)
        smartcard="yes"
    else
        if test "$smartcard" = "yes"; then
            feature_not_found "smartcard" "Install libcacard devel"
        fi
        smartcard="no"
    fi
fi

# check for libusb
if test "$libusb" != "no" ; then
    if $pkg_config --atleast-version=1.0.13 libusb-1.0; then
        libusb="yes"
        libusb_cflags=$($pkg_config --cflags libusb-1.0)
        libusb_libs=$($pkg_config --libs libusb-1.0)
    else
        if test "$libusb" = "yes"; then
            feature_not_found "libusb" "Install libusb devel >= 1.0.13"
        fi
        libusb="no"
    fi
fi

# check for usbredirparser for usb network redirection support
if test "$usb_redir" != "no" ; then
    if $pkg_config --atleast-version=0.6 libusbredirparser-0.5; then
        usb_redir="yes"
        usb_redir_cflags=$($pkg_config --cflags libusbredirparser-0.5)
        usb_redir_libs=$($pkg_config --libs libusbredirparser-0.5)
    else
        if test "$usb_redir" = "yes"; then
            feature_not_found "usb-redir" "Install usbredir devel"
        fi
        usb_redir="no"
    fi
fi

##########################################
# check if we have VSS SDK headers for win

if test "$mingw32" = "yes" && test "$guest_agent" != "no" && \
        test "$vss_win32_sdk" != "no" ; then
  case "$vss_win32_sdk" in
    "")   vss_win32_include="-isystem $source_path" ;;
    *\ *) # The SDK is installed in "Program Files" by default, but we cannot
          # handle path with spaces. So we symlink the headers into ".sdk/vss".
          vss_win32_include="-isystem $source_path/.sdk/vss"
	  symlink "$vss_win32_sdk/inc" "$source_path/.sdk/vss/inc"
	  ;;
    *)    vss_win32_include="-isystem $vss_win32_sdk"
  esac
  cat > $TMPC << EOF
#define __MIDL_user_allocate_free_DEFINED__
#include <inc/win2003/vss.h>
int main(void) { return VSS_CTX_BACKUP; }
EOF
  if compile_prog "$vss_win32_include" "" ; then
    guest_agent_with_vss="yes"
    QEMU_CFLAGS="$QEMU_CFLAGS $vss_win32_include"
    libs_qga="-lole32 -loleaut32 -lshlwapi -lstdc++ -Wl,--enable-stdcall-fixup $libs_qga"
    qga_vss_provider="qga/vss-win32/qga-vss.dll qga/vss-win32/qga-vss.tlb"
  else
    if test "$vss_win32_sdk" != "" ; then
      echo "ERROR: Please download and install Microsoft VSS SDK:"
      echo "ERROR:   http://www.microsoft.com/en-us/download/details.aspx?id=23490"
      echo "ERROR: On POSIX-systems, you can extract the SDK headers by:"
      echo "ERROR:   scripts/extract-vsssdk-headers setup.exe"
      echo "ERROR: The headers are extracted in the directory \`inc'."
      feature_not_found "VSS support"
    fi
    guest_agent_with_vss="no"
  fi
fi

##########################################
# lookup Windows platform SDK (if not specified)
# The SDK is needed only to build .tlb (type library) file of guest agent
# VSS provider from the source. It is usually unnecessary because the
# pre-compiled .tlb file is included.

if test "$mingw32" = "yes" && test "$guest_agent" != "no" && \
        test "$guest_agent_with_vss" = "yes" ; then
  if test -z "$win_sdk"; then
    programfiles="$PROGRAMFILES"
    test -n "$PROGRAMW6432" && programfiles="$PROGRAMW6432"
    if test -n "$programfiles"; then
      win_sdk=$(ls -d "$programfiles/Microsoft SDKs/Windows/v"* | tail -1) 2>/dev/null
    else
      feature_not_found "Windows SDK"
    fi
  elif test "$win_sdk" = "no"; then
    win_sdk=""
  fi
fi

##########################################
# check if mingw environment provides a recent ntddscsi.h
if test "$mingw32" = "yes" && test "$guest_agent" != "no"; then
  cat > $TMPC << EOF
#include <windows.h>
#include <ntddscsi.h>
int main(void) {
#if !defined(IOCTL_SCSI_GET_ADDRESS)
#error Missing required ioctl definitions
#endif
  SCSI_ADDRESS addr = { .Lun = 0, .TargetId = 0, .PathId = 0 };
  return addr.Lun;
}
EOF
  if compile_prog "" "" ; then
    guest_agent_ntddscsi=yes
    libs_qga="-lsetupapi $libs_qga"
  fi
fi

##########################################
# virgl renderer probe

if test "$virglrenderer" != "no" ; then
  cat > $TMPC << EOF
#include <virglrenderer.h>
int main(void) { virgl_renderer_poll(); return 0; }
EOF
  virgl_cflags=$($pkg_config --cflags virglrenderer 2>/dev/null)
  virgl_libs=$($pkg_config --libs virglrenderer 2>/dev/null)
  virgl_version=$($pkg_config --modversion virglrenderer 2>/dev/null)
  if $pkg_config virglrenderer >/dev/null 2>&1 && \
     compile_prog "$virgl_cflags" "$virgl_libs" ; then
    virglrenderer="yes"
  else
    if test "$virglrenderer" = "yes" ; then
      feature_not_found "virglrenderer"
    fi
    virglrenderer="no"
  fi
fi

##########################################
# capstone

case "$capstone" in
  "" | yes)
    if $pkg_config capstone; then
      capstone=system
    elif test -e "${source_path}/.git" && test $git_update = 'yes' ; then
      capstone=git
    elif test -e "${source_path}/capstone/Makefile" ; then
      capstone=internal
    elif test -z "$capstone" ; then
      capstone=no
    else
      feature_not_found "capstone" "Install capstone devel or git submodule"
    fi
    ;;

  system)
    if ! $pkg_config capstone; then
      feature_not_found "capstone" "Install capstone devel"
    fi
    ;;
esac

case "$capstone" in
  git | internal)
    if test "$capstone" = git; then
      git_submodules="${git_submodules} capstone"
    fi
    mkdir -p capstone
    QEMU_CFLAGS="$QEMU_CFLAGS -I\$(SRC_PATH)/capstone/include"
    if test "$mingw32" = "yes"; then
      LIBCAPSTONE=capstone.lib
    else
      LIBCAPSTONE=libcapstone.a
    fi
    LIBS="-L\$(BUILD_DIR)/capstone -lcapstone $LIBS"
    ;;

  system)
    QEMU_CFLAGS="$QEMU_CFLAGS $($pkg_config --cflags capstone)"
    LIBS="$($pkg_config --libs capstone) $LIBS"
    ;;

  no)
    ;;
  *)
    error_exit "Unknown state for capstone: $capstone"
    ;;
esac

##########################################
# check if we have fdatasync

fdatasync=no
cat > $TMPC << EOF
#include <unistd.h>
int main(void) {
#if defined(_POSIX_SYNCHRONIZED_IO) && _POSIX_SYNCHRONIZED_IO > 0
return fdatasync(0);
#else
#error Not supported
#endif
}
EOF
if compile_prog "" "" ; then
    fdatasync=yes
fi

##########################################
# check if we have madvise

madvise=no
cat > $TMPC << EOF
#include <sys/types.h>
#include <sys/mman.h>
#include <stddef.h>
int main(void) { return madvise(NULL, 0, MADV_DONTNEED); }
EOF
if compile_prog "" "" ; then
    madvise=yes
fi

##########################################
# check if we have posix_madvise

posix_madvise=no
cat > $TMPC << EOF
#include <sys/mman.h>
#include <stddef.h>
int main(void) { return posix_madvise(NULL, 0, POSIX_MADV_DONTNEED); }
EOF
if compile_prog "" "" ; then
    posix_madvise=yes
fi

##########################################
# check if we have posix_memalign()

posix_memalign=no
cat > $TMPC << EOF
#include <stdlib.h>
int main(void) {
    void *p;
    return posix_memalign(&p, 8, 8);
}
EOF
if compile_prog "" "" ; then
    posix_memalign=yes
fi

##########################################
# check if we have posix_syslog

posix_syslog=no
cat > $TMPC << EOF
#include <syslog.h>
int main(void) { openlog("qemu", LOG_PID, LOG_DAEMON); syslog(LOG_INFO, "configure"); return 0; }
EOF
if compile_prog "" "" ; then
    posix_syslog=yes
fi

##########################################
# check if we have sem_timedwait

sem_timedwait=no
cat > $TMPC << EOF
#include <semaphore.h>
int main(void) { return sem_timedwait(0, 0); }
EOF
if compile_prog "" "" ; then
    sem_timedwait=yes
fi

##########################################
# check if we have strchrnul

strchrnul=no
cat > $TMPC << EOF
#include <string.h>
int main(void);
// Use a haystack that the compiler shouldn't be able to constant fold
char *haystack = (char*)&main;
int main(void) { return strchrnul(haystack, 'x') != &haystack[6]; }
EOF
if compile_prog "" "" ; then
    strchrnul=yes
fi

##########################################
# check if trace backend exists

$python "$source_path/scripts/tracetool.py" "--backends=$trace_backends" --check-backends  > /dev/null 2> /dev/null
if test "$?" -ne 0 ; then
  error_exit "invalid trace backends" \
      "Please choose supported trace backends."
fi

##########################################
# For 'ust' backend, test if ust headers are present
if have_backend "ust"; then
  cat > $TMPC << EOF
#include <lttng/tracepoint.h>
int main(void) { return 0; }
EOF
  if compile_prog "" "-Wl,--no-as-needed -ldl" ; then
    if $pkg_config lttng-ust --exists; then
      lttng_ust_libs=$($pkg_config --libs lttng-ust)
    else
      lttng_ust_libs="-llttng-ust -ldl"
    fi
    if $pkg_config liburcu-bp --exists; then
      urcu_bp_libs=$($pkg_config --libs liburcu-bp)
    else
      urcu_bp_libs="-lurcu-bp"
    fi

    LIBS="$lttng_ust_libs $urcu_bp_libs $LIBS"
    libs_qga="$lttng_ust_libs $urcu_bp_libs $libs_qga"
  else
    error_exit "Trace backend 'ust' missing lttng-ust header files"
  fi
fi

##########################################
# For 'dtrace' backend, test if 'dtrace' command is present
if have_backend "dtrace"; then
  if ! has 'dtrace' ; then
    error_exit "dtrace command is not found in PATH $PATH"
  fi
  trace_backend_stap="no"
  if has 'stap' ; then
    trace_backend_stap="yes"
  fi
fi

##########################################
# check and set a backend for coroutine

# We prefer ucontext, but it's not always possible. The fallback
# is sigcontext. On Windows the only valid backend is the Windows
# specific one.

ucontext_works=no
if test "$darwin" != "yes"; then
  cat > $TMPC << EOF
#include <ucontext.h>
#ifdef __stub_makecontext
#error Ignoring glibc stub makecontext which will always fail
#endif
int main(void) { makecontext(0, 0, 0); return 0; }
EOF
  if compile_prog "" "" ; then
    ucontext_works=yes
  fi
fi

if test "$coroutine" = ""; then
  if test "$mingw32" = "yes"; then
    coroutine=win32
  elif test "$ucontext_works" = "yes"; then
    coroutine=ucontext
  else
    coroutine=sigaltstack
  fi
else
  case $coroutine in
  windows)
    if test "$mingw32" != "yes"; then
      error_exit "'windows' coroutine backend only valid for Windows"
    fi
    # Unfortunately the user visible backend name doesn't match the
    # coroutine-*.c filename for this case, so we have to adjust it here.
    coroutine=win32
    ;;
  ucontext)
    if test "$ucontext_works" != "yes"; then
      feature_not_found "ucontext"
    fi
    ;;
  sigaltstack)
    if test "$mingw32" = "yes"; then
      error_exit "only the 'windows' coroutine backend is valid for Windows"
    fi
    ;;
  *)
    error_exit "unknown coroutine backend $coroutine"
    ;;
  esac
fi

if test "$coroutine_pool" = ""; then
  coroutine_pool=yes
fi

if test "$debug_stack_usage" = "yes"; then
  if test "$coroutine_pool" = "yes"; then
    echo "WARN: disabling coroutine pool for stack usage debugging"
    coroutine_pool=no
  fi
fi


##########################################
# check if we have open_by_handle_at

open_by_handle_at=no
cat > $TMPC << EOF
#include <fcntl.h>
#if !defined(AT_EMPTY_PATH)
# error missing definition
#else
int main(void) { struct file_handle fh; return open_by_handle_at(0, &fh, 0); }
#endif
EOF
if compile_prog "" "" ; then
    open_by_handle_at=yes
fi

########################################
# check if we have linux/magic.h

linux_magic_h=no
cat > $TMPC << EOF
#include <linux/magic.h>
int main(void) {
  return 0;
}
EOF
if compile_prog "" "" ; then
    linux_magic_h=yes
fi

########################################
# check whether we can disable warning option with a pragma (this is needed
# to silence warnings in the headers of some versions of external libraries).
# This test has to be compiled with -Werror as otherwise an unknown pragma is
# only a warning.
#
# If we can't selectively disable warning in the code, disable -Werror so that
# the build doesn't fail anyway.

pragma_disable_unused_but_set=no
cat > $TMPC << EOF
#pragma GCC diagnostic push
#pragma GCC diagnostic ignored "-Wstrict-prototypes"
#pragma GCC diagnostic pop

int main(void) {
    return 0;
}
EOF
if compile_prog "-Werror" "" ; then
    pragma_diagnostic_available=yes
else
    werror=no
fi

########################################
# check if we have valgrind/valgrind.h

valgrind_h=no
cat > $TMPC << EOF
#include <valgrind/valgrind.h>
int main(void) {
  return 0;
}
EOF
if compile_prog "" "" ; then
    valgrind_h=yes
fi

########################################
# check if environ is declared

has_environ=no
cat > $TMPC << EOF
#include <unistd.h>
int main(void) {
    environ = 0;
    return 0;
}
EOF
if compile_prog "" "" ; then
    has_environ=yes
fi

########################################
# check if cpuid.h is usable.

cat > $TMPC << EOF
#include <cpuid.h>
int main(void) {
    unsigned a, b, c, d;
    int max = __get_cpuid_max(0, 0);

    if (max >= 1) {
        __cpuid(1, a, b, c, d);
    }

    if (max >= 7) {
        __cpuid_count(7, 0, a, b, c, d);
    }

    return 0;
}
EOF
if compile_prog "" "" ; then
    cpuid_h=yes
fi

##########################################
# avx2 optimization requirement check
#
# There is no point enabling this if cpuid.h is not usable,
# since we won't be able to select the new routines.

if test "$cpuid_h" = "yes" && test "$avx2_opt" != "no"; then
  cat > $TMPC << EOF
#pragma GCC push_options
#pragma GCC target("avx2")
#include <cpuid.h>
#include <immintrin.h>
static int bar(void *a) {
    __m256i x = *(__m256i *)a;
    return _mm256_testz_si256(x, x);
}
int main(int argc, char *argv[]) { return bar(argv[0]); }
EOF
  if compile_object "" ; then
    avx2_opt="yes"
  else
    avx2_opt="no"
  fi
fi

########################################
# check if __[u]int128_t is usable.

int128=no
cat > $TMPC << EOF
__int128_t a;
__uint128_t b;
int main (void) {
  a = a + b;
  b = a * b;
  a = a * a;
  return 0;
}
EOF
if compile_prog "" "" ; then
    int128=yes
fi

#########################################
# See if 128-bit atomic operations are supported.

atomic128=no
if test "$int128" = "yes"; then
  cat > $TMPC << EOF
int main(void)
{
  unsigned __int128 x = 0, y = 0;
  y = __atomic_load_16(&x, 0);
  __atomic_store_16(&x, y, 0);
  __atomic_compare_exchange_16(&x, &y, x, 0, 0, 0);
  return 0;
}
EOF
  if compile_prog "" "" ; then
    atomic128=yes
  fi
fi

cmpxchg128=no
if test "$int128" = yes && test "$atomic128" = no; then
  cat > $TMPC << EOF
int main(void)
{
  unsigned __int128 x = 0, y = 0;
  __sync_val_compare_and_swap_16(&x, y, x);
  return 0;
}
EOF
  if compile_prog "" "" ; then
    cmpxchg128=yes
  fi
fi

#########################################
# See if 64-bit atomic operations are supported.
# Note that without __atomic builtins, we can only
# assume atomic loads/stores max at pointer size.

cat > $TMPC << EOF
#include <stdint.h>
int main(void)
{
  uint64_t x = 0, y = 0;
#ifdef __ATOMIC_RELAXED
  y = __atomic_load_8(&x, 0);
  __atomic_store_8(&x, y, 0);
  __atomic_compare_exchange_8(&x, &y, x, 0, 0, 0);
  __atomic_exchange_8(&x, y, 0);
  __atomic_fetch_add_8(&x, y, 0);
#else
  typedef char is_host64[sizeof(void *) >= sizeof(uint64_t) ? 1 : -1];
  __sync_lock_test_and_set(&x, y);
  __sync_val_compare_and_swap(&x, y, 0);
  __sync_fetch_and_add(&x, y);
#endif
  return 0;
}
EOF
if compile_prog "" "" ; then
  atomic64=yes
fi

########################################
# See if 16-byte vector operations are supported.
# Even without a vector unit the compiler may expand these.
# There is a bug in old GCC for PPC that crashes here.
# Unfortunately it's the system compiler for Centos 7.

cat > $TMPC << EOF
typedef unsigned char U1 __attribute__((vector_size(16)));
typedef unsigned short U2 __attribute__((vector_size(16)));
typedef unsigned int U4 __attribute__((vector_size(16)));
typedef unsigned long long U8 __attribute__((vector_size(16)));
typedef signed char S1 __attribute__((vector_size(16)));
typedef signed short S2 __attribute__((vector_size(16)));
typedef signed int S4 __attribute__((vector_size(16)));
typedef signed long long S8 __attribute__((vector_size(16)));
static U1 a1, b1;
static U2 a2, b2;
static U4 a4, b4;
static U8 a8, b8;
static S1 c1;
static S2 c2;
static S4 c4;
static S8 c8;
static int i;
void helper(void *d, void *a, int shift, int i);
void helper(void *d, void *a, int shift, int i)
{
  *(U1 *)(d + i) = *(U1 *)(a + i) << shift;
  *(U2 *)(d + i) = *(U2 *)(a + i) << shift;
  *(U4 *)(d + i) = *(U4 *)(a + i) << shift;
  *(U8 *)(d + i) = *(U8 *)(a + i) << shift;
}
int main(void)
{
  a1 += b1; a2 += b2; a4 += b4; a8 += b8;
  a1 -= b1; a2 -= b2; a4 -= b4; a8 -= b8;
  a1 *= b1; a2 *= b2; a4 *= b4; a8 *= b8;
  a1 &= b1; a2 &= b2; a4 &= b4; a8 &= b8;
  a1 |= b1; a2 |= b2; a4 |= b4; a8 |= b8;
  a1 ^= b1; a2 ^= b2; a4 ^= b4; a8 ^= b8;
  a1 <<= i; a2 <<= i; a4 <<= i; a8 <<= i;
  a1 >>= i; a2 >>= i; a4 >>= i; a8 >>= i;
  c1 >>= i; c2 >>= i; c4 >>= i; c8 >>= i;
  return 0;
}
EOF

vector16=no
if compile_prog "" "" ; then
  vector16=yes
fi

########################################
# check if getauxval is available.

getauxval=no
cat > $TMPC << EOF
#include <sys/auxv.h>
int main(void) {
  return getauxval(AT_HWCAP) == 0;
}
EOF
if compile_prog "" "" ; then
    getauxval=yes
fi

########################################
# check if ccache is interfering with
# semantic analysis of macros

unset CCACHE_CPP2
ccache_cpp2=no
cat > $TMPC << EOF
static const int Z = 1;
#define fn() ({ Z; })
#define TAUT(X) ((X) == Z)
#define PAREN(X, Y) (X == Y)
#define ID(X) (X)
int main(int argc, char *argv[])
{
    int x = 0, y = 0;
    x = ID(x);
    x = fn();
    fn();
    if (PAREN(x, y)) return 0;
    if (TAUT(Z)) return 0;
    return 0;
}
EOF

if ! compile_object "-Werror"; then
    ccache_cpp2=yes
fi

#################################################
# clang does not support glibc + FORTIFY_SOURCE.

if test "$fortify_source" != "no"; then
  if echo | $cc -dM -E - | grep __clang__ > /dev/null 2>&1 ; then
    fortify_source="no";
  elif test -n "$cxx" && has $cxx &&
       echo | $cxx -dM -E - | grep __clang__ >/dev/null 2>&1 ; then
    fortify_source="no";
  else
    fortify_source="yes"
  fi
fi

###############################################
# Check if copy_file_range is provided by glibc
have_copy_file_range=no
cat > $TMPC << EOF
#include <unistd.h>
int main(void) {
  copy_file_range(0, NULL, 0, NULL, 0, 0);
  return 0;
}
EOF
if compile_prog "" "" ; then
    have_copy_file_range=yes
fi

##########################################
# check if struct fsxattr is available via linux/fs.h

have_fsxattr=no
cat > $TMPC << EOF
#include <linux/fs.h>
struct fsxattr foo;
int main(void) {
  return 0;
}
EOF
if compile_prog "" "" ; then
    have_fsxattr=yes
fi

##########################################
# check for usable membarrier system call
if test "$membarrier" = "yes"; then
    have_membarrier=no
    if test "$mingw32" = "yes" ; then
        have_membarrier=yes
    elif test "$linux" = "yes" ; then
        cat > $TMPC << EOF
    #include <linux/membarrier.h>
    #include <sys/syscall.h>
    #include <unistd.h>
    #include <stdlib.h>
    int main(void) {
        syscall(__NR_membarrier, MEMBARRIER_CMD_QUERY, 0);
        syscall(__NR_membarrier, MEMBARRIER_CMD_SHARED, 0);
	exit(0);
    }
EOF
        if compile_prog "" "" ; then
            have_membarrier=yes
        fi
    fi
    if test "$have_membarrier" = "no"; then
      feature_not_found "membarrier" "membarrier system call not available"
    fi
else
    # Do not enable it by default even for Mingw32, because it doesn't
    # work on Wine.
    membarrier=no
fi

##########################################
# check if rtnetlink.h exists and is useful
have_rtnetlink=no
cat > $TMPC << EOF
#include <linux/rtnetlink.h>
int main(void) {
  return IFLA_PROTO_DOWN;
}
EOF
if compile_prog "" "" ; then
    have_rtnetlink=yes
fi

##########################################
# check for usable AF_VSOCK environment
have_af_vsock=no
cat > $TMPC << EOF
#include <errno.h>
#include <sys/types.h>
#include <sys/socket.h>
#if !defined(AF_VSOCK)
# error missing AF_VSOCK flag
#endif
#include <linux/vm_sockets.h>
int main(void) {
    int sock, ret;
    struct sockaddr_vm svm;
    socklen_t len = sizeof(svm);
    sock = socket(AF_VSOCK, SOCK_STREAM, 0);
    ret = getpeername(sock, (struct sockaddr *)&svm, &len);
    if ((ret == -1) && (errno == ENOTCONN)) {
        return 0;
    }
    return -1;
}
EOF
if compile_prog "" "" ; then
    have_af_vsock=yes
fi

##########################################
# check for usable AF_ALG environment
hava_afalg=no
cat > $TMPC << EOF
#include <errno.h>
#include <sys/types.h>
#include <sys/socket.h>
#include <linux/if_alg.h>
int main(void) {
    int sock;
    sock = socket(AF_ALG, SOCK_SEQPACKET, 0);
    return sock;
}
EOF
if compile_prog "" "" ; then
    have_afalg=yes
fi
if test "$crypto_afalg" = "yes"
then
    if test "$have_afalg" != "yes"
    then
	error_exit "AF_ALG requested but could not be detected"
    fi
fi


#################################################
# Check to see if we have the Hypervisor framework
if [ "$darwin" = "yes" ] ; then
  cat > $TMPC << EOF
#include <Hypervisor/hv.h>
int main() { return 0;}
EOF
  if ! compile_object ""; then
    hvf='no'
  else
    hvf='yes'
    LDFLAGS="-framework Hypervisor $LDFLAGS"
  fi
fi

#################################################
# Sparc implicitly links with --relax, which is
# incompatible with -r, so --no-relax should be
# given. It does no harm to give it on other
# platforms too.

# Note: the prototype is needed since QEMU_CFLAGS
#       contains -Wmissing-prototypes
cat > $TMPC << EOF
extern int foo(void);
int foo(void) { return 0; }
EOF
if ! compile_object ""; then
  error_exit "Failed to compile object file for LD_REL_FLAGS test"
fi
for i in '-Wl,-r -Wl,--no-relax' -Wl,-r -r; do
  if do_cc -nostdlib $i -o $TMPMO $TMPO; then
    LD_REL_FLAGS=$i
    break
  fi
done
if test "$modules" = "yes" && test "$LD_REL_FLAGS" = ""; then
  feature_not_found "modules" "Cannot find how to build relocatable objects"
fi

##########################################
# check for sysmacros.h

have_sysmacros=no
cat > $TMPC << EOF
#include <sys/sysmacros.h>
int main(void) {
    return makedev(0, 0);
}
EOF
if compile_prog "" "" ; then
    have_sysmacros=yes
fi

##########################################
# Veritas HyperScale block driver VxHS
# Check if libvxhs is installed

if test "$vxhs" != "no" ; then
  cat > $TMPC <<EOF
#include <stdint.h>
#include <qnio/qnio_api.h>

void *vxhs_callback;

int main(void) {
    iio_init(QNIO_VERSION, vxhs_callback);
    return 0;
}
EOF
  vxhs_libs="-lvxhs -lssl"
  if compile_prog "" "$vxhs_libs" ; then
    vxhs=yes
  else
    if test "$vxhs" = "yes" ; then
      feature_not_found "vxhs block device" "Install libvxhs See github"
    fi
    vxhs=no
  fi
fi

##########################################
# check for _Static_assert()

have_static_assert=no
cat > $TMPC << EOF
_Static_assert(1, "success");
int main(void) {
    return 0;
}
EOF
if compile_prog "" "" ; then
    have_static_assert=yes
fi

##########################################
# check for utmpx.h, it is missing e.g. on OpenBSD

have_utmpx=no
cat > $TMPC << EOF
#include <utmpx.h>
struct utmpx user_info;
int main(void) {
    return 0;
}
EOF
if compile_prog "" "" ; then
    have_utmpx=yes
fi

##########################################
# checks for sanitizers

have_asan=no
have_ubsan=no
have_asan_iface_h=no
have_asan_iface_fiber=no

if test "$sanitizers" = "yes" ; then
  write_c_skeleton
  if compile_prog "$CPU_CFLAGS -Werror -fsanitize=address" ""; then
      have_asan=yes
  fi

  # we could use a simple skeleton for flags checks, but this also
  # detect the static linking issue of ubsan, see also:
  # https://gcc.gnu.org/bugzilla/show_bug.cgi?id=84285
  cat > $TMPC << EOF
#include <stdlib.h>
int main(void) {
    void *tmp = malloc(10);
    return *(int *)(tmp + 2);
}
EOF
  if compile_prog "$CPU_CFLAGS -Werror -fsanitize=undefined" ""; then
      have_ubsan=yes
  fi

  if check_include "sanitizer/asan_interface.h" ; then
      have_asan_iface_h=yes
  fi

  cat > $TMPC << EOF
#include <sanitizer/asan_interface.h>
int main(void) {
  __sanitizer_start_switch_fiber(0, 0, 0);
  return 0;
}
EOF
  if compile_prog "$CPU_CFLAGS -Werror -fsanitize=address" "" ; then
      have_asan_iface_fiber=yes
  fi
fi

##########################################
# Docker and cross-compiler support
#
# This is specifically for building test
# cases for foreign architectures, not
# cross-compiling QEMU itself.

if has "docker"; then
    docker=$($python $source_path/tests/docker/docker.py probe)
fi

##########################################
# check for libpmem

if test "$libpmem" != "no"; then
	if $pkg_config --exists "libpmem"; then
		libpmem="yes"
		libpmem_libs=$($pkg_config --libs libpmem)
		libpmem_cflags=$($pkg_config --cflags libpmem)
		libs_softmmu="$libs_softmmu $libpmem_libs"
		QEMU_CFLAGS="$QEMU_CFLAGS $libpmem_cflags"
	else
		if test "$libpmem" = "yes" ; then
			feature_not_found "libpmem" "Install nvml or pmdk"
		fi
		libpmem="no"
	fi
fi

##########################################
# End of CC checks
# After here, no more $cc or $ld runs

write_c_skeleton

if test "$gcov" = "yes" ; then
  CFLAGS="-fprofile-arcs -ftest-coverage -g $CFLAGS"
  LDFLAGS="-fprofile-arcs -ftest-coverage $LDFLAGS"
elif test "$fortify_source" = "yes" ; then
  CFLAGS="-O2 -U_FORTIFY_SOURCE -D_FORTIFY_SOURCE=2 $CFLAGS"
elif test "$debug" = "no"; then
  CFLAGS="-O2 $CFLAGS"
fi

if test "$have_asan" = "yes"; then
  CFLAGS="-fsanitize=address $CFLAGS"
  if test "$have_asan_iface_h" = "no" ; then
      echo "ASAN build enabled, but ASAN header missing." \
           "Without code annotation, the report may be inferior."
  elif test "$have_asan_iface_fiber" = "no" ; then
      echo "ASAN build enabled, but ASAN header is too old." \
           "Without code annotation, the report may be inferior."
  fi
fi
if test "$have_ubsan" = "yes"; then
  CFLAGS="-fsanitize=undefined $CFLAGS"
fi

##########################################
# Do we have libnfs
if test "$libnfs" != "no" ; then
  if $pkg_config --atleast-version=1.9.3 libnfs; then
    libnfs="yes"
    libnfs_libs=$($pkg_config --libs libnfs)
  else
    if test "$libnfs" = "yes" ; then
      feature_not_found "libnfs" "Install libnfs devel >= 1.9.3"
    fi
    libnfs="no"
  fi
fi

##########################################
# Do we have libudev
if test "$libudev" != "no" ; then
  if $pkg_config libudev && test "$static" != "yes"; then
    libudev="yes"
    libudev_libs=$($pkg_config --libs libudev)
  else
    libudev="no"
  fi
fi

# Now we've finished running tests it's OK to add -Werror to the compiler flags
if test "$werror" = "yes"; then
    QEMU_CFLAGS="-Werror $QEMU_CFLAGS"
fi

if test "$solaris" = "no" ; then
    if $ld --version 2>/dev/null | grep "GNU ld" >/dev/null 2>/dev/null ; then
        LDFLAGS="-Wl,--warn-common $LDFLAGS"
    fi
fi

# test if pod2man has --utf8 option
if pod2man --help | grep -q utf8; then
    POD2MAN="pod2man --utf8"
else
    POD2MAN="pod2man"
fi

# Use ASLR, no-SEH and DEP if available
if test "$mingw32" = "yes" ; then
    for flag in --dynamicbase --no-seh --nxcompat; do
        if ld_has $flag ; then
            LDFLAGS="-Wl,$flag $LDFLAGS"
        fi
    done
fi

qemu_confdir=$sysconfdir$confsuffix
qemu_moddir=$libdir$confsuffix
qemu_datadir=$datadir$confsuffix
qemu_localedir="$datadir/locale"
qemu_icondir="$datadir/icons"
qemu_desktopdir="$datadir/applications"

# We can only support ivshmem if we have eventfd
if [ "$eventfd" = "yes" ]; then
  ivshmem=yes
fi

tools=""
if test "$want_tools" = "yes" ; then
  tools="qemu-img\$(EXESUF) qemu-io\$(EXESUF) qemu-edid\$(EXESUF) $tools"
  if [ "$linux" = "yes" -o "$bsd" = "yes" -o "$solaris" = "yes" ] ; then
    tools="qemu-nbd\$(EXESUF) $tools"
  fi
  if [ "$ivshmem" = "yes" ]; then
    tools="ivshmem-client\$(EXESUF) ivshmem-server\$(EXESUF) $tools"
  fi
  if [ "$curl" = "yes" ]; then
      tools="elf2dmp\$(EXESUF) $tools"
  fi
fi
if test "$softmmu" = yes ; then
  if test "$linux" = yes; then
    if test "$virtfs" != no && test "$cap" = yes && test "$attr" = yes ; then
      virtfs=yes
      tools="$tools fsdev/virtfs-proxy-helper\$(EXESUF)"
    else
      if test "$virtfs" = yes; then
        error_exit "VirtFS requires libcap devel and libattr devel"
      fi
      virtfs=no
    fi
    if test "$mpath" != no && test "$mpathpersist" = yes ; then
      mpath=yes
    else
      if test "$mpath" = yes; then
        error_exit "Multipath requires libmpathpersist devel"
      fi
      mpath=no
    fi
    tools="$tools scsi/qemu-pr-helper\$(EXESUF)"
  else
    if test "$virtfs" = yes; then
      error_exit "VirtFS is supported only on Linux"
    fi
    virtfs=no
    if test "$mpath" = yes; then
      error_exit "Multipath is supported only on Linux"
    fi
    mpath=no
  fi
  if test "$xkbcommon" = "yes"; then
    tools="qemu-keymap\$(EXESUF) $tools"
  fi
fi

# Probe for guest agent support/options

if [ "$guest_agent" != "no" ]; then
  if [ "$linux" = "yes" -o "$bsd" = "yes" -o "$solaris" = "yes" -o "$mingw32" = "yes" ] ; then
      tools="qemu-ga $tools"
      guest_agent=yes
  elif [ "$guest_agent" != yes ]; then
      guest_agent=no
  else
      error_exit "Guest agent is not supported on this platform"
  fi
fi

# Guest agent Window MSI  package

if test "$guest_agent" != yes; then
  if test "$guest_agent_msi" = yes; then
    error_exit "MSI guest agent package requires guest agent enabled"
  fi
  guest_agent_msi=no
elif test "$mingw32" != "yes"; then
  if test "$guest_agent_msi" = "yes"; then
    error_exit "MSI guest agent package is available only for MinGW Windows cross-compilation"
  fi
  guest_agent_msi=no
elif ! has wixl; then
  if test "$guest_agent_msi" = "yes"; then
    error_exit "MSI guest agent package requires wixl tool installed ( usually from msitools package )"
  fi
  guest_agent_msi=no
else
  # we support qemu-ga, mingw32, and wixl: default to MSI enabled if it wasn't
  # disabled explicitly
  if test "$guest_agent_msi" != "no"; then
    guest_agent_msi=yes
  fi
fi

if test "$guest_agent_msi" = "yes"; then
  if test "$guest_agent_with_vss" = "yes"; then
    QEMU_GA_MSI_WITH_VSS="-D InstallVss"
  fi

  if test "$QEMU_GA_MANUFACTURER" = ""; then
    QEMU_GA_MANUFACTURER=QEMU
  fi

  if test "$QEMU_GA_DISTRO" = ""; then
    QEMU_GA_DISTRO=Linux
  fi

  if test "$QEMU_GA_VERSION" = ""; then
      QEMU_GA_VERSION=$(cat $source_path/VERSION)
  fi

  QEMU_GA_MSI_MINGW_DLL_PATH="-D Mingw_dlls=$($pkg_config --variable=prefix glib-2.0)/bin"

  case "$cpu" in
  x86_64)
    QEMU_GA_MSI_ARCH="-a x64 -D Arch=64"
    ;;
  i386)
    QEMU_GA_MSI_ARCH="-D Arch=32"
    ;;
  *)
    error_exit "CPU $cpu not supported for building installation package"
    ;;
  esac
fi

# Mac OS X ships with a broken assembler
roms=
if { test "$cpu" = "i386" || test "$cpu" = "x86_64"; } && \
        test "$targetos" != "Darwin" && test "$targetos" != "SunOS" && \
        test "$softmmu" = yes ; then
    # Different host OS linkers have different ideas about the name of the ELF
    # emulation. Linux and OpenBSD/amd64 use 'elf_i386'; FreeBSD uses the _fbsd
    # variant; OpenBSD/i386 uses the _obsd variant; and Windows uses i386pe.
    for emu in elf_i386 elf_i386_fbsd elf_i386_obsd i386pe; do
        if "$ld" -verbose 2>&1 | grep -q "^[[:space:]]*$emu[[:space:]]*$"; then
            ld_i386_emulation="$emu"
            roms="optionrom"
            break
        fi
    done
fi
if test "$cpu" = "ppc64" && test "$targetos" != "Darwin" ; then
  roms="$roms spapr-rtas"
fi

# Only build s390-ccw bios if we're on s390x and the compiler has -march=z900
if test "$cpu" = "s390x" ; then
  write_c_skeleton
  if compile_prog "-march=z900" ""; then
    roms="$roms s390-ccw"
  fi
fi

# Probe for the need for relocating the user-only binary.
if ( [ "$linux_user" = yes ] || [ "$bsd_user" = yes ] ) && [ "$pie" = no ]; then
  textseg_addr=
  case "$cpu" in
    arm | i386 | ppc* | s390* | sparc* | x86_64 | x32)
      # ??? Rationale for choosing this address
      textseg_addr=0x60000000
      ;;
    mips)
      # A 256M aligned address, high in the address space, with enough
      # room for the code_gen_buffer above it before the stack.
      textseg_addr=0x60000000
      ;;
  esac
  if [ -n "$textseg_addr" ]; then
    cat > $TMPC <<EOF
    int main(void) { return 0; }
EOF
    textseg_ldflags="-Wl,-Ttext-segment=$textseg_addr"
    if ! compile_prog "" "$textseg_ldflags"; then
      # In case ld does not support -Ttext-segment, edit the default linker
      # script via sed to set the .text start addr.  This is needed on FreeBSD
      # at least.
      if ! $ld --verbose >/dev/null 2>&1; then
        error_exit \
            "We need to link the QEMU user mode binaries at a" \
            "specific text address. Unfortunately your linker" \
            "doesn't support either the -Ttext-segment option or" \
            "printing the default linker script with --verbose." \
            "If you don't want the user mode binaries, pass the" \
            "--disable-user option to configure."
      fi

      $ld --verbose | sed \
        -e '1,/==================================================/d' \
        -e '/==================================================/,$d' \
        -e "s/[.] = [0-9a-fx]* [+] SIZEOF_HEADERS/. = $textseg_addr + SIZEOF_HEADERS/" \
        -e "s/__executable_start = [0-9a-fx]*/__executable_start = $textseg_addr/" > config-host.ld
      textseg_ldflags="-Wl,-T../config-host.ld"
    fi
  fi
fi

# Check that the C++ compiler exists and works with the C compiler.
# All the QEMU_CXXFLAGS are based on QEMU_CFLAGS. Keep this at the end to don't miss any other that could be added.
if has $cxx; then
    cat > $TMPC <<EOF
int c_function(void);
int main(void) { return c_function(); }
EOF

    compile_object

    cat > $TMPCXX <<EOF
extern "C" {
   int c_function(void);
}
int c_function(void) { return 42; }
EOF

    update_cxxflags

    if do_cxx $QEMU_CXXFLAGS -o $TMPE $TMPCXX $TMPO $LDFLAGS; then
        # C++ compiler $cxx works ok with C compiler $cc
        :
    else
        echo "C++ compiler $cxx does not work with C compiler $cc"
        echo "Disabling C++ specific optional code"
        cxx=
    fi
else
    echo "No C++ compiler available; disabling C++ specific optional code"
    cxx=
fi

echo_version() {
    if test "$1" = "yes" ; then
        echo "($2)"
    fi
}

# prepend pixman and ftd flags after all config tests are done
QEMU_CFLAGS="$pixman_cflags $fdt_cflags $QEMU_CFLAGS"
QEMU_LDFLAGS="$fdt_ldflags $QEMU_LDFLAGS"
libs_softmmu="$pixman_libs $libs_softmmu"

echo "Install prefix    $prefix"
echo "BIOS directory    $(eval echo $qemu_datadir)"
echo "firmware path     $(eval echo $firmwarepath)"
echo "binary directory  $(eval echo $bindir)"
echo "library directory $(eval echo $libdir)"
echo "module directory  $(eval echo $qemu_moddir)"
echo "libexec directory $(eval echo $libexecdir)"
echo "include directory $(eval echo $includedir)"
echo "config directory  $(eval echo $sysconfdir)"
if test "$mingw32" = "no" ; then
echo "local state directory   $(eval echo $local_statedir)"
echo "Manual directory  $(eval echo $mandir)"
echo "ELF interp prefix $interp_prefix"
else
echo "local state directory   queried at runtime"
echo "Windows SDK       $win_sdk"
fi
echo "Source path       $source_path"
echo "GIT binary        $git"
echo "GIT submodules    $git_submodules"
echo "C compiler        $cc"
echo "Host C compiler   $host_cc"
echo "C++ compiler      $cxx"
echo "Objective-C compiler $objcc"
echo "ARFLAGS           $ARFLAGS"
echo "CFLAGS            $CFLAGS"
echo "QEMU_CFLAGS       $QEMU_CFLAGS"
echo "LDFLAGS           $LDFLAGS"
echo "QEMU_LDFLAGS      $QEMU_LDFLAGS"
echo "make              $make"
echo "install           $install"
echo "python            $python ($python_version)"
if test "$slirp" = "yes" ; then
    echo "smbd              $smbd"
fi
echo "module support    $modules"
echo "host CPU          $cpu"
echo "host big endian   $bigendian"
echo "target list       $target_list"
echo "gprof enabled     $gprof"
echo "sparse enabled    $sparse"
echo "strip binaries    $strip_opt"
echo "profiler          $profiler"
echo "static build      $static"
if test "$darwin" = "yes" ; then
    echo "Cocoa support     $cocoa"
fi
echo "SDL support       $sdl $(echo_version $sdl $sdlversion)"
echo "SDL image support $sdl_image"
echo "GTK support       $gtk $(echo_version $gtk $gtk_version)"
echo "GTK GL support    $gtk_gl"
echo "VTE support       $vte $(echo_version $vte $vteversion)"
echo "TLS priority      $tls_priority"
echo "GNUTLS support    $gnutls"
echo "libgcrypt         $gcrypt"
echo "nettle            $nettle $(echo_version $nettle $nettle_version)"
echo "libtasn1          $tasn1"
echo "curses support    $curses"
echo "virgl support     $virglrenderer $(echo_version $virglrenderer $virgl_version)"
echo "curl support      $curl"
echo "mingw32 support   $mingw32"
echo "Audio drivers     $audio_drv_list"
echo "Block whitelist (rw) $block_drv_rw_whitelist"
echo "Block whitelist (ro) $block_drv_ro_whitelist"
echo "VirtFS support    $virtfs"
echo "Multipath support $mpath"
echo "VNC support       $vnc"
if test "$vnc" = "yes" ; then
    echo "VNC SASL support  $vnc_sasl"
    echo "VNC JPEG support  $vnc_jpeg"
    echo "VNC PNG support   $vnc_png"
fi
if test -n "$sparc_cpu"; then
    echo "Target Sparc Arch $sparc_cpu"
fi
echo "xen support       $xen"
if test "$xen" = "yes" ; then
  echo "xen ctrl version  $xen_ctrl_version"
fi
echo "brlapi support    $brlapi"
echo "bluez  support    $bluez"
echo "Documentation     $docs"
echo "PIE               $pie"
echo "vde support       $vde"
echo "netmap support    $netmap"
echo "Linux AIO support $linux_aio"
echo "ATTR/XATTR support $attr"
echo "Install blobs     $blobs"
echo "KVM support       $kvm"
echo "HAX support       $hax"
echo "HVF support       $hvf"
echo "WHPX support      $whpx"
echo "TCG support       $tcg"
if test "$tcg" = "yes" ; then
    echo "TCG debug enabled $debug_tcg"
    echo "TCG interpreter   $tcg_interpreter"
fi
echo "malloc trim support $malloc_trim"
echo "RDMA support      $rdma"
echo "PVRDMA support    $pvrdma"
echo "fdt support       $fdt"
echo "membarrier        $membarrier"
echo "preadv support    $preadv"
echo "fdatasync         $fdatasync"
echo "madvise           $madvise"
echo "posix_madvise     $posix_madvise"
echo "posix_memalign    $posix_memalign"
echo "libcap-ng support $cap_ng"
echo "vhost-net support $vhost_net"
echo "vhost-crypto support $vhost_crypto"
echo "vhost-scsi support $vhost_scsi"
echo "vhost-vsock support $vhost_vsock"
echo "vhost-user support $vhost_user"
echo "Trace backends    $trace_backends"
if have_backend "simple"; then
echo "Trace output file $trace_file-<pid>"
fi
echo "spice support     $spice $(echo_version $spice $spice_protocol_version/$spice_server_version)"
echo "rbd support       $rbd"
echo "xfsctl support    $xfs"
echo "smartcard support $smartcard"
echo "libusb            $libusb"
echo "usb net redir     $usb_redir"
echo "OpenGL support    $opengl"
echo "OpenGL dmabufs    $opengl_dmabuf"
echo "libiscsi support  $libiscsi"
echo "libnfs support    $libnfs"
echo "build guest agent $guest_agent"
echo "QGA VSS support   $guest_agent_with_vss"
echo "QGA w32 disk info $guest_agent_ntddscsi"
echo "QGA MSI support   $guest_agent_msi"
echo "seccomp support   $seccomp"
echo "coroutine backend $coroutine"
echo "coroutine pool    $coroutine_pool"
echo "debug stack usage $debug_stack_usage"
echo "mutex debugging   $debug_mutex"
echo "crypto afalg      $crypto_afalg"
echo "GlusterFS support $glusterfs"
echo "gcov              $gcov_tool"
echo "gcov enabled      $gcov"
echo "TPM support       $tpm"
echo "libssh2 support   $libssh2"
echo "TPM passthrough   $tpm_passthrough"
echo "TPM emulator      $tpm_emulator"
echo "QOM debugging     $qom_cast_debug"
echo "Live block migration $live_block_migration"
echo "lzo support       $lzo"
echo "snappy support    $snappy"
echo "bzip2 support     $bzip2"
echo "lzfse support     $lzfse"
echo "NUMA host support $numa"
echo "libxml2           $libxml2"
echo "tcmalloc support  $tcmalloc"
echo "jemalloc support  $jemalloc"
echo "avx2 optimization $avx2_opt"
echo "replication support $replication"
echo "VxHS block device $vxhs"
echo "bochs support     $bochs"
echo "cloop support     $cloop"
echo "dmg support       $dmg"
echo "qcow v1 support   $qcow1"
echo "vdi support       $vdi"
echo "vvfat support     $vvfat"
echo "qed support       $qed"
echo "parallels support $parallels"
echo "sheepdog support  $sheepdog"
echo "capstone          $capstone"
echo "docker            $docker"
echo "libpmem support   $libpmem"
echo "libudev           $libudev"

if test "$supported_cpu" = "no"; then
    echo
    echo "WARNING: SUPPORT FOR THIS HOST CPU WILL GO AWAY IN FUTURE RELEASES!"
    echo
    echo "CPU host architecture $cpu support is not currently maintained."
    echo "The QEMU project intends to remove support for this host CPU in"
    echo "a future release if nobody volunteers to maintain it and to"
    echo "provide a build host for our continuous integration setup."
    echo "configure has succeeded and you can continue to build, but"
    echo "if you care about QEMU on this platform you should contact"
    echo "us upstream at qemu-devel@nongnu.org."
fi

if test "$supported_os" = "no"; then
    echo
    echo "WARNING: SUPPORT FOR THIS HOST OS WILL GO AWAY IN FUTURE RELEASES!"
    echo
    echo "Host OS $targetos support is not currently maintained."
    echo "The QEMU project intends to remove support for this host OS in"
    echo "a future release if nobody volunteers to maintain it and to"
    echo "provide a build host for our continuous integration setup."
    echo "configure has succeeded and you can continue to build, but"
    echo "if you care about QEMU on this platform you should contact"
    echo "us upstream at qemu-devel@nongnu.org."
fi

config_host_mak="config-host.mak"

echo "# Automatically generated by configure - do not modify" >config-all-disas.mak

echo "# Automatically generated by configure - do not modify" > $config_host_mak
echo >> $config_host_mak

echo all: >> $config_host_mak
echo "prefix=$prefix" >> $config_host_mak
echo "bindir=$bindir" >> $config_host_mak
echo "libdir=$libdir" >> $config_host_mak
echo "libexecdir=$libexecdir" >> $config_host_mak
echo "includedir=$includedir" >> $config_host_mak
echo "mandir=$mandir" >> $config_host_mak
echo "sysconfdir=$sysconfdir" >> $config_host_mak
echo "qemu_confdir=$qemu_confdir" >> $config_host_mak
echo "qemu_datadir=$qemu_datadir" >> $config_host_mak
echo "qemu_firmwarepath=$firmwarepath" >> $config_host_mak
echo "qemu_docdir=$qemu_docdir" >> $config_host_mak
echo "qemu_moddir=$qemu_moddir" >> $config_host_mak
if test "$mingw32" = "no" ; then
  echo "qemu_localstatedir=$local_statedir" >> $config_host_mak
fi
echo "qemu_helperdir=$libexecdir" >> $config_host_mak
echo "qemu_localedir=$qemu_localedir" >> $config_host_mak
echo "qemu_icondir=$qemu_icondir" >> $config_host_mak
echo "qemu_desktopdir=$qemu_desktopdir" >> $config_host_mak
echo "libs_softmmu=$libs_softmmu" >> $config_host_mak
echo "GIT=$git" >> $config_host_mak
echo "GIT_SUBMODULES=$git_submodules" >> $config_host_mak
echo "GIT_UPDATE=$git_update" >> $config_host_mak

echo "ARCH=$ARCH" >> $config_host_mak

if test "$debug_tcg" = "yes" ; then
  echo "CONFIG_DEBUG_TCG=y" >> $config_host_mak
fi
if test "$strip_opt" = "yes" ; then
  echo "STRIP=${strip}" >> $config_host_mak
fi
if test "$bigendian" = "yes" ; then
  echo "HOST_WORDS_BIGENDIAN=y" >> $config_host_mak
fi
if test "$mingw32" = "yes" ; then
  echo "CONFIG_WIN32=y" >> $config_host_mak
  rc_version=$(cat $source_path/VERSION)
  version_major=${rc_version%%.*}
  rc_version=${rc_version#*.}
  version_minor=${rc_version%%.*}
  rc_version=${rc_version#*.}
  version_subminor=${rc_version%%.*}
  version_micro=0
  echo "CONFIG_FILEVERSION=$version_major,$version_minor,$version_subminor,$version_micro" >> $config_host_mak
  echo "CONFIG_PRODUCTVERSION=$version_major,$version_minor,$version_subminor,$version_micro" >> $config_host_mak
  if test "$guest_agent_with_vss" = "yes" ; then
    echo "CONFIG_QGA_VSS=y" >> $config_host_mak
    echo "QGA_VSS_PROVIDER=$qga_vss_provider" >> $config_host_mak
    echo "WIN_SDK=\"$win_sdk\"" >> $config_host_mak
  fi
  if test "$guest_agent_ntddscsi" = "yes" ; then
    echo "CONFIG_QGA_NTDDSCSI=y" >> $config_host_mak
  fi
  if test "$guest_agent_msi" = "yes"; then
    echo "QEMU_GA_MSI_ENABLED=yes" >> $config_host_mak
    echo "QEMU_GA_MSI_MINGW_DLL_PATH=${QEMU_GA_MSI_MINGW_DLL_PATH}" >> $config_host_mak
    echo "QEMU_GA_MSI_WITH_VSS=${QEMU_GA_MSI_WITH_VSS}" >> $config_host_mak
    echo "QEMU_GA_MSI_ARCH=${QEMU_GA_MSI_ARCH}" >> $config_host_mak
    echo "QEMU_GA_MANUFACTURER=${QEMU_GA_MANUFACTURER}" >> $config_host_mak
    echo "QEMU_GA_DISTRO=${QEMU_GA_DISTRO}" >> $config_host_mak
    echo "QEMU_GA_VERSION=${QEMU_GA_VERSION}" >> $config_host_mak
  fi
else
  echo "CONFIG_POSIX=y" >> $config_host_mak
fi

if test "$linux" = "yes" ; then
  echo "CONFIG_LINUX=y" >> $config_host_mak
fi

if test "$darwin" = "yes" ; then
  echo "CONFIG_DARWIN=y" >> $config_host_mak
fi

if test "$solaris" = "yes" ; then
  echo "CONFIG_SOLARIS=y" >> $config_host_mak
fi
if test "$haiku" = "yes" ; then
  echo "CONFIG_HAIKU=y" >> $config_host_mak
fi
if test "$static" = "yes" ; then
  echo "CONFIG_STATIC=y" >> $config_host_mak
fi
if test "$profiler" = "yes" ; then
  echo "CONFIG_PROFILER=y" >> $config_host_mak
fi
if test "$slirp" = "yes" ; then
  echo "CONFIG_SLIRP=y" >> $config_host_mak
  echo "CONFIG_SMBD_COMMAND=\"$smbd\"" >> $config_host_mak
fi
if test "$vde" = "yes" ; then
  echo "CONFIG_VDE=y" >> $config_host_mak
  echo "VDE_LIBS=$vde_libs" >> $config_host_mak
fi
if test "$netmap" = "yes" ; then
  echo "CONFIG_NETMAP=y" >> $config_host_mak
fi
if test "$l2tpv3" = "yes" ; then
  echo "CONFIG_L2TPV3=y" >> $config_host_mak
fi
if test "$cap_ng" = "yes" ; then
  echo "CONFIG_LIBCAP=y" >> $config_host_mak
fi
echo "CONFIG_AUDIO_DRIVERS=$audio_drv_list" >> $config_host_mak
for drv in $audio_drv_list; do
    def=CONFIG_AUDIO_$(echo $drv | LC_ALL=C tr '[a-z]' '[A-Z]')
    case "$drv" in
	alsa | oss | pa | sdl)
	    echo "$def=m" >> $config_host_mak ;;
	*)
	    echo "$def=y" >> $config_host_mak ;;
    esac
done
echo "ALSA_LIBS=$alsa_libs" >> $config_host_mak
echo "PULSE_LIBS=$pulse_libs" >> $config_host_mak
echo "COREAUDIO_LIBS=$coreaudio_libs" >> $config_host_mak
echo "DSOUND_LIBS=$dsound_libs" >> $config_host_mak
echo "OSS_LIBS=$oss_libs" >> $config_host_mak
if test "$audio_pt_int" = "yes" ; then
  echo "CONFIG_AUDIO_PT_INT=y" >> $config_host_mak
fi
if test "$audio_win_int" = "yes" ; then
  echo "CONFIG_AUDIO_WIN_INT=y" >> $config_host_mak
fi
echo "CONFIG_BDRV_RW_WHITELIST=$block_drv_rw_whitelist" >> $config_host_mak
echo "CONFIG_BDRV_RO_WHITELIST=$block_drv_ro_whitelist" >> $config_host_mak
if test "$vnc" = "yes" ; then
  echo "CONFIG_VNC=y" >> $config_host_mak
fi
if test "$vnc_sasl" = "yes" ; then
  echo "CONFIG_VNC_SASL=y" >> $config_host_mak
fi
if test "$vnc_jpeg" = "yes" ; then
  echo "CONFIG_VNC_JPEG=y" >> $config_host_mak
fi
if test "$vnc_png" = "yes" ; then
  echo "CONFIG_VNC_PNG=y" >> $config_host_mak
fi
if test "$xkbcommon" = "yes" ; then
  echo "XKBCOMMON_CFLAGS=$xkbcommon_cflags" >> $config_host_mak
  echo "XKBCOMMON_LIBS=$xkbcommon_libs" >> $config_host_mak
fi
if test "$fnmatch" = "yes" ; then
  echo "CONFIG_FNMATCH=y" >> $config_host_mak
fi
if test "$xfs" = "yes" ; then
  echo "CONFIG_XFS=y" >> $config_host_mak
fi
qemu_version=$(head $source_path/VERSION)
echo "VERSION=$qemu_version" >>$config_host_mak
echo "PKGVERSION=$pkgversion" >>$config_host_mak
echo "SRC_PATH=$source_path" >> $config_host_mak
echo "TARGET_DIRS=$target_list" >> $config_host_mak
if [ "$docs" = "yes" ] ; then
  echo "BUILD_DOCS=yes" >> $config_host_mak
fi
if test "$modules" = "yes"; then
  # $shacmd can generate a hash started with digit, which the compiler doesn't
  # like as an symbol. So prefix it with an underscore
  echo "CONFIG_STAMP=_$( (echo $qemu_version; echo $pkgversion; cat $0) | $shacmd - | cut -f1 -d\ )" >> $config_host_mak
  echo "CONFIG_MODULES=y" >> $config_host_mak
fi
if test "$have_x11" = "yes" && test "$need_x11" = "yes"; then
  echo "CONFIG_X11=y" >> $config_host_mak
  echo "X11_CFLAGS=$x11_cflags" >> $config_host_mak
  echo "X11_LIBS=$x11_libs" >> $config_host_mak
fi
if test "$sdl" = "yes" ; then
  echo "CONFIG_SDL=m" >> $config_host_mak
  echo "SDL_CFLAGS=$sdl_cflags" >> $config_host_mak
  echo "SDL_LIBS=$sdl_libs" >> $config_host_mak
  if test "$sdl_image" = "yes" ; then
      echo "CONFIG_SDL_IMAGE=y" >> $config_host_mak
  fi
fi
if test "$cocoa" = "yes" ; then
  echo "CONFIG_COCOA=y" >> $config_host_mak
fi
if test "$curses" = "yes" ; then
  echo "CONFIG_CURSES=m" >> $config_host_mak
  echo "CURSES_CFLAGS=$curses_inc" >> $config_host_mak
  echo "CURSES_LIBS=$curses_lib" >> $config_host_mak
fi
if test "$pipe2" = "yes" ; then
  echo "CONFIG_PIPE2=y" >> $config_host_mak
fi
if test "$accept4" = "yes" ; then
  echo "CONFIG_ACCEPT4=y" >> $config_host_mak
fi
if test "$splice" = "yes" ; then
  echo "CONFIG_SPLICE=y" >> $config_host_mak
fi
if test "$eventfd" = "yes" ; then
  echo "CONFIG_EVENTFD=y" >> $config_host_mak
fi
if test "$memfd" = "yes" ; then
  echo "CONFIG_MEMFD=y" >> $config_host_mak
fi
if test "$have_usbfs" = "yes" ; then
  echo "CONFIG_USBFS=y" >> $config_host_mak
fi
if test "$fallocate" = "yes" ; then
  echo "CONFIG_FALLOCATE=y" >> $config_host_mak
fi
if test "$fallocate_punch_hole" = "yes" ; then
  echo "CONFIG_FALLOCATE_PUNCH_HOLE=y" >> $config_host_mak
fi
if test "$fallocate_zero_range" = "yes" ; then
  echo "CONFIG_FALLOCATE_ZERO_RANGE=y" >> $config_host_mak
fi
if test "$posix_fallocate" = "yes" ; then
  echo "CONFIG_POSIX_FALLOCATE=y" >> $config_host_mak
fi
if test "$sync_file_range" = "yes" ; then
  echo "CONFIG_SYNC_FILE_RANGE=y" >> $config_host_mak
fi
if test "$fiemap" = "yes" ; then
  echo "CONFIG_FIEMAP=y" >> $config_host_mak
fi
if test "$dup3" = "yes" ; then
  echo "CONFIG_DUP3=y" >> $config_host_mak
fi
if test "$ppoll" = "yes" ; then
  echo "CONFIG_PPOLL=y" >> $config_host_mak
fi
if test "$prctl_pr_set_timerslack" = "yes" ; then
  echo "CONFIG_PRCTL_PR_SET_TIMERSLACK=y" >> $config_host_mak
fi
if test "$epoll" = "yes" ; then
  echo "CONFIG_EPOLL=y" >> $config_host_mak
fi
if test "$epoll_create1" = "yes" ; then
  echo "CONFIG_EPOLL_CREATE1=y" >> $config_host_mak
fi
if test "$sendfile" = "yes" ; then
  echo "CONFIG_SENDFILE=y" >> $config_host_mak
fi
if test "$timerfd" = "yes" ; then
  echo "CONFIG_TIMERFD=y" >> $config_host_mak
fi
if test "$setns" = "yes" ; then
  echo "CONFIG_SETNS=y" >> $config_host_mak
fi
if test "$clock_adjtime" = "yes" ; then
  echo "CONFIG_CLOCK_ADJTIME=y" >> $config_host_mak
fi
if test "$syncfs" = "yes" ; then
  echo "CONFIG_SYNCFS=y" >> $config_host_mak
fi
if test "$inotify" = "yes" ; then
  echo "CONFIG_INOTIFY=y" >> $config_host_mak
fi
if test "$inotify1" = "yes" ; then
  echo "CONFIG_INOTIFY1=y" >> $config_host_mak
fi
if test "$sem_timedwait" = "yes" ; then
  echo "CONFIG_SEM_TIMEDWAIT=y" >> $config_host_mak
fi
if test "$strchrnul" = "yes" ; then
  echo "HAVE_STRCHRNUL=y" >> $config_host_mak
fi
if test "$byteswap_h" = "yes" ; then
  echo "CONFIG_BYTESWAP_H=y" >> $config_host_mak
fi
if test "$bswap_h" = "yes" ; then
  echo "CONFIG_MACHINE_BSWAP_H=y" >> $config_host_mak
fi
if test "$curl" = "yes" ; then
  echo "CONFIG_CURL=m" >> $config_host_mak
  echo "CURL_CFLAGS=$curl_cflags" >> $config_host_mak
  echo "CURL_LIBS=$curl_libs" >> $config_host_mak
fi
if test "$brlapi" = "yes" ; then
  echo "CONFIG_BRLAPI=y" >> $config_host_mak
  echo "BRLAPI_LIBS=$brlapi_libs" >> $config_host_mak
fi
if test "$bluez" = "yes" ; then
  echo "CONFIG_BLUEZ=y" >> $config_host_mak
  echo "BLUEZ_CFLAGS=$bluez_cflags" >> $config_host_mak
fi
if test "$gtk" = "yes" ; then
  echo "CONFIG_GTK=m" >> $config_host_mak
  echo "GTK_CFLAGS=$gtk_cflags" >> $config_host_mak
  echo "GTK_LIBS=$gtk_libs" >> $config_host_mak
  if test "$gtk_gl" = "yes" ; then
    echo "CONFIG_GTK_GL=y" >> $config_host_mak
  fi
fi
echo "CONFIG_TLS_PRIORITY=\"$tls_priority\"" >> $config_host_mak
if test "$gnutls" = "yes" ; then
  echo "CONFIG_GNUTLS=y" >> $config_host_mak
fi
if test "$gcrypt" = "yes" ; then
  echo "CONFIG_GCRYPT=y" >> $config_host_mak
  if test "$gcrypt_hmac" = "yes" ; then
    echo "CONFIG_GCRYPT_HMAC=y" >> $config_host_mak
  fi
fi
if test "$nettle" = "yes" ; then
  echo "CONFIG_NETTLE=y" >> $config_host_mak
  echo "CONFIG_NETTLE_VERSION_MAJOR=${nettle_version%%.*}" >> $config_host_mak
fi
if test "$tasn1" = "yes" ; then
  echo "CONFIG_TASN1=y" >> $config_host_mak
fi
if test "$have_ifaddrs_h" = "yes" ; then
    echo "HAVE_IFADDRS_H=y" >> $config_host_mak
fi
if test "$have_broken_size_max" = "yes" ; then
    echo "HAVE_BROKEN_SIZE_MAX=y" >> $config_host_mak
fi

# Work around a system header bug with some kernel/XFS header
# versions where they both try to define 'struct fsxattr':
# xfs headers will not try to redefine structs from linux headers
# if this macro is set.
if test "$have_fsxattr" = "yes" ; then
    echo "HAVE_FSXATTR=y" >> $config_host_mak
fi
if test "$have_copy_file_range" = "yes" ; then
    echo "HAVE_COPY_FILE_RANGE=y" >> $config_host_mak
fi
if test "$vte" = "yes" ; then
  echo "CONFIG_VTE=y" >> $config_host_mak
  echo "VTE_CFLAGS=$vte_cflags" >> $config_host_mak
  echo "VTE_LIBS=$vte_libs" >> $config_host_mak
fi
if test "$virglrenderer" = "yes" ; then
  echo "CONFIG_VIRGL=y" >> $config_host_mak
  echo "VIRGL_CFLAGS=$virgl_cflags" >> $config_host_mak
  echo "VIRGL_LIBS=$virgl_libs" >> $config_host_mak
fi
if test "$xen" = "yes" ; then
  echo "CONFIG_XEN_BACKEND=y" >> $config_host_mak
  echo "CONFIG_XEN_CTRL_INTERFACE_VERSION=$xen_ctrl_version" >> $config_host_mak
fi
if test "$linux_aio" = "yes" ; then
  echo "CONFIG_LINUX_AIO=y" >> $config_host_mak
fi
if test "$attr" = "yes" ; then
  echo "CONFIG_ATTR=y" >> $config_host_mak
fi
if test "$libattr" = "yes" ; then
  echo "CONFIG_LIBATTR=y" >> $config_host_mak
fi
if test "$virtfs" = "yes" ; then
  echo "CONFIG_VIRTFS=y" >> $config_host_mak
fi
if test "$mpath" = "yes" ; then
  echo "CONFIG_MPATH=y" >> $config_host_mak
  if test "$mpathpersist_new_api" = "yes"; then
    echo "CONFIG_MPATH_NEW_API=y" >> $config_host_mak
  fi
fi
if test "$vhost_scsi" = "yes" ; then
  echo "CONFIG_VHOST_SCSI=y" >> $config_host_mak
fi
if test "$vhost_net" = "yes" && test "$vhost_user" = "yes"; then
  echo "CONFIG_VHOST_NET_USED=y" >> $config_host_mak
fi
if test "$vhost_crypto" = "yes" ; then
  echo "CONFIG_VHOST_CRYPTO=y" >> $config_host_mak
fi
if test "$vhost_vsock" = "yes" ; then
  echo "CONFIG_VHOST_VSOCK=y" >> $config_host_mak
fi
if test "$vhost_user" = "yes" ; then
  echo "CONFIG_VHOST_USER=y" >> $config_host_mak
fi
if test "$blobs" = "yes" ; then
  echo "INSTALL_BLOBS=yes" >> $config_host_mak
fi
if test "$iovec" = "yes" ; then
  echo "CONFIG_IOVEC=y" >> $config_host_mak
fi
if test "$preadv" = "yes" ; then
  echo "CONFIG_PREADV=y" >> $config_host_mak
fi
if test "$fdt" != "no" ; then
  echo "CONFIG_FDT=y" >> $config_host_mak
fi
if test "$membarrier" = "yes" ; then
  echo "CONFIG_MEMBARRIER=y" >> $config_host_mak
fi
if test "$signalfd" = "yes" ; then
  echo "CONFIG_SIGNALFD=y" >> $config_host_mak
fi
if test "$optreset" = "yes" ; then
  echo "HAVE_OPTRESET=y" >> $config_host_mak
fi
if test "$tcg" = "yes"; then
  echo "CONFIG_TCG=y" >> $config_host_mak
  if test "$tcg_interpreter" = "yes" ; then
    echo "CONFIG_TCG_INTERPRETER=y" >> $config_host_mak
  fi
fi
if test "$fdatasync" = "yes" ; then
  echo "CONFIG_FDATASYNC=y" >> $config_host_mak
fi
if test "$madvise" = "yes" ; then
  echo "CONFIG_MADVISE=y" >> $config_host_mak
fi
if test "$posix_madvise" = "yes" ; then
  echo "CONFIG_POSIX_MADVISE=y" >> $config_host_mak
fi
if test "$posix_memalign" = "yes" ; then
  echo "CONFIG_POSIX_MEMALIGN=y" >> $config_host_mak
fi

if test "$spice" = "yes" ; then
  echo "CONFIG_SPICE=y" >> $config_host_mak
fi

if test "$smartcard" = "yes" ; then
  echo "CONFIG_SMARTCARD=y" >> $config_host_mak
  echo "SMARTCARD_CFLAGS=$libcacard_cflags" >> $config_host_mak
  echo "SMARTCARD_LIBS=$libcacard_libs" >> $config_host_mak
fi

if test "$libusb" = "yes" ; then
  echo "CONFIG_USB_LIBUSB=y" >> $config_host_mak
  echo "LIBUSB_CFLAGS=$libusb_cflags" >> $config_host_mak
  echo "LIBUSB_LIBS=$libusb_libs" >> $config_host_mak
fi

if test "$usb_redir" = "yes" ; then
  echo "CONFIG_USB_REDIR=y" >> $config_host_mak
  echo "USB_REDIR_CFLAGS=$usb_redir_cflags" >> $config_host_mak
  echo "USB_REDIR_LIBS=$usb_redir_libs" >> $config_host_mak
fi

if test "$opengl" = "yes" ; then
  echo "CONFIG_OPENGL=y" >> $config_host_mak
  echo "OPENGL_LIBS=$opengl_libs" >> $config_host_mak
  if test "$opengl_dmabuf" = "yes" ; then
    echo "CONFIG_OPENGL_DMABUF=y" >> $config_host_mak
  fi
fi

if test "$malloc_trim" = "yes" ; then
  echo "CONFIG_MALLOC_TRIM=y" >> $config_host_mak
fi

if test "$avx2_opt" = "yes" ; then
  echo "CONFIG_AVX2_OPT=y" >> $config_host_mak
fi

if test "$lzo" = "yes" ; then
  echo "CONFIG_LZO=y" >> $config_host_mak
fi

if test "$snappy" = "yes" ; then
  echo "CONFIG_SNAPPY=y" >> $config_host_mak
fi

if test "$bzip2" = "yes" ; then
  echo "CONFIG_BZIP2=y" >> $config_host_mak
  echo "BZIP2_LIBS=-lbz2" >> $config_host_mak
fi

if test "$lzfse" = "yes" ; then
  echo "CONFIG_LZFSE=y" >> $config_host_mak
  echo "LZFSE_LIBS=-llzfse" >> $config_host_mak
fi

if test "$libiscsi" = "yes" ; then
  echo "CONFIG_LIBISCSI=m" >> $config_host_mak
  echo "LIBISCSI_CFLAGS=$libiscsi_cflags" >> $config_host_mak
  echo "LIBISCSI_LIBS=$libiscsi_libs" >> $config_host_mak
fi

if test "$libnfs" = "yes" ; then
  echo "CONFIG_LIBNFS=m" >> $config_host_mak
  echo "LIBNFS_LIBS=$libnfs_libs" >> $config_host_mak
fi

if test "$seccomp" = "yes"; then
  echo "CONFIG_SECCOMP=y" >> $config_host_mak
  echo "SECCOMP_CFLAGS=$seccomp_cflags" >> $config_host_mak
  echo "SECCOMP_LIBS=$seccomp_libs" >> $config_host_mak
fi

# XXX: suppress that
if [ "$bsd" = "yes" ] ; then
  echo "CONFIG_BSD=y" >> $config_host_mak
fi

if test "$localtime_r" = "yes" ; then
  echo "CONFIG_LOCALTIME_R=y" >> $config_host_mak
fi
if test "$qom_cast_debug" = "yes" ; then
  echo "CONFIG_QOM_CAST_DEBUG=y" >> $config_host_mak
fi
if test "$rbd" = "yes" ; then
  echo "CONFIG_RBD=m" >> $config_host_mak
  echo "RBD_CFLAGS=$rbd_cflags" >> $config_host_mak
  echo "RBD_LIBS=$rbd_libs" >> $config_host_mak
fi

echo "CONFIG_COROUTINE_BACKEND=$coroutine" >> $config_host_mak
if test "$coroutine_pool" = "yes" ; then
  echo "CONFIG_COROUTINE_POOL=1" >> $config_host_mak
else
  echo "CONFIG_COROUTINE_POOL=0" >> $config_host_mak
fi

if test "$debug_stack_usage" = "yes" ; then
  echo "CONFIG_DEBUG_STACK_USAGE=y" >> $config_host_mak
fi

if test "$crypto_afalg" = "yes" ; then
  echo "CONFIG_AF_ALG=y" >> $config_host_mak
fi

if test "$open_by_handle_at" = "yes" ; then
  echo "CONFIG_OPEN_BY_HANDLE=y" >> $config_host_mak
fi

if test "$linux_magic_h" = "yes" ; then
  echo "CONFIG_LINUX_MAGIC_H=y" >> $config_host_mak
fi

if test "$pragma_diagnostic_available" = "yes" ; then
  echo "CONFIG_PRAGMA_DIAGNOSTIC_AVAILABLE=y" >> $config_host_mak
fi

if test "$valgrind_h" = "yes" ; then
  echo "CONFIG_VALGRIND_H=y" >> $config_host_mak
fi

if test "$have_asan_iface_fiber" = "yes" ; then
    echo "CONFIG_ASAN_IFACE_FIBER=y" >> $config_host_mak
fi

if test "$has_environ" = "yes" ; then
  echo "CONFIG_HAS_ENVIRON=y" >> $config_host_mak
fi

if test "$cpuid_h" = "yes" ; then
  echo "CONFIG_CPUID_H=y" >> $config_host_mak
fi

if test "$int128" = "yes" ; then
  echo "CONFIG_INT128=y" >> $config_host_mak
fi

if test "$atomic128" = "yes" ; then
  echo "CONFIG_ATOMIC128=y" >> $config_host_mak
fi

if test "$cmpxchg128" = "yes" ; then
  echo "CONFIG_CMPXCHG128=y" >> $config_host_mak
fi

if test "$atomic64" = "yes" ; then
  echo "CONFIG_ATOMIC64=y" >> $config_host_mak
fi

if test "$vector16" = "yes" ; then
  echo "CONFIG_VECTOR16=y" >> $config_host_mak
fi

if test "$getauxval" = "yes" ; then
  echo "CONFIG_GETAUXVAL=y" >> $config_host_mak
fi

if test "$glusterfs" = "yes" ; then
  echo "CONFIG_GLUSTERFS=m" >> $config_host_mak
  echo "GLUSTERFS_CFLAGS=$glusterfs_cflags" >> $config_host_mak
  echo "GLUSTERFS_LIBS=$glusterfs_libs" >> $config_host_mak
fi

if test "$glusterfs_xlator_opt" = "yes" ; then
  echo "CONFIG_GLUSTERFS_XLATOR_OPT=y" >> $config_host_mak
fi

if test "$glusterfs_discard" = "yes" ; then
  echo "CONFIG_GLUSTERFS_DISCARD=y" >> $config_host_mak
fi

if test "$glusterfs_fallocate" = "yes" ; then
  echo "CONFIG_GLUSTERFS_FALLOCATE=y" >> $config_host_mak
fi

if test "$glusterfs_zerofill" = "yes" ; then
  echo "CONFIG_GLUSTERFS_ZEROFILL=y" >> $config_host_mak
fi

if test "$libssh2" = "yes" ; then
  echo "CONFIG_LIBSSH2=m" >> $config_host_mak
  echo "LIBSSH2_CFLAGS=$libssh2_cflags" >> $config_host_mak
  echo "LIBSSH2_LIBS=$libssh2_libs" >> $config_host_mak
fi

if test "$live_block_migration" = "yes" ; then
  echo "CONFIG_LIVE_BLOCK_MIGRATION=y" >> $config_host_mak
fi

if test "$tpm" = "yes"; then
  echo 'CONFIG_TPM=$(CONFIG_SOFTMMU)' >> $config_host_mak
  # TPM passthrough support?
  if test "$tpm_passthrough" = "yes"; then
    echo "CONFIG_TPM_PASSTHROUGH=y" >> $config_host_mak
  fi
  # TPM emulator support?
  if test "$tpm_emulator" = "yes"; then
    echo "CONFIG_TPM_EMULATOR=y" >> $config_host_mak
  fi
fi

echo "TRACE_BACKENDS=$trace_backends" >> $config_host_mak
if have_backend "nop"; then
  echo "CONFIG_TRACE_NOP=y" >> $config_host_mak
fi
if have_backend "simple"; then
  echo "CONFIG_TRACE_SIMPLE=y" >> $config_host_mak
  # Set the appropriate trace file.
  trace_file="\"$trace_file-\" FMT_pid"
fi
if have_backend "log"; then
  echo "CONFIG_TRACE_LOG=y" >> $config_host_mak
fi
if have_backend "ust"; then
  echo "CONFIG_TRACE_UST=y" >> $config_host_mak
fi
if have_backend "dtrace"; then
  echo "CONFIG_TRACE_DTRACE=y" >> $config_host_mak
  if test "$trace_backend_stap" = "yes" ; then
    echo "CONFIG_TRACE_SYSTEMTAP=y" >> $config_host_mak
  fi
fi
if have_backend "ftrace"; then
  if test "$linux" = "yes" ; then
    echo "CONFIG_TRACE_FTRACE=y" >> $config_host_mak
  else
    feature_not_found "ftrace(trace backend)" "ftrace requires Linux"
  fi
fi
if have_backend "syslog"; then
  if test "$posix_syslog" = "yes" ; then
    echo "CONFIG_TRACE_SYSLOG=y" >> $config_host_mak
  else
    feature_not_found "syslog(trace backend)" "syslog not available"
  fi
fi
echo "CONFIG_TRACE_FILE=$trace_file" >> $config_host_mak

if test "$rdma" = "yes" ; then
  echo "CONFIG_RDMA=y" >> $config_host_mak
  echo "RDMA_LIBS=$rdma_libs" >> $config_host_mak
fi

if test "$pvrdma" = "yes" ; then
  echo "CONFIG_PVRDMA=y" >> $config_host_mak
fi

if test "$have_rtnetlink" = "yes" ; then
  echo "CONFIG_RTNETLINK=y" >> $config_host_mak
fi

if test "$libxml2" = "yes" ; then
  echo "CONFIG_LIBXML2=y" >> $config_host_mak
  echo "LIBXML2_CFLAGS=$libxml2_cflags" >> $config_host_mak
  echo "LIBXML2_LIBS=$libxml2_libs" >> $config_host_mak
fi

if test "$replication" = "yes" ; then
  echo "CONFIG_REPLICATION=y" >> $config_host_mak
fi

if test "$have_af_vsock" = "yes" ; then
  echo "CONFIG_AF_VSOCK=y" >> $config_host_mak
fi

if test "$have_sysmacros" = "yes" ; then
  echo "CONFIG_SYSMACROS=y" >> $config_host_mak
fi

if test "$have_static_assert" = "yes" ; then
  echo "CONFIG_STATIC_ASSERT=y" >> $config_host_mak
fi

if test "$have_utmpx" = "yes" ; then
  echo "HAVE_UTMPX=y" >> $config_host_mak
fi

if test "$ivshmem" = "yes" ; then
  echo "CONFIG_IVSHMEM=y" >> $config_host_mak
fi
if test "$capstone" != "no" ; then
  echo "CONFIG_CAPSTONE=y" >> $config_host_mak
fi
if test "$debug_mutex" = "yes" ; then
  echo "CONFIG_DEBUG_MUTEX=y" >> $config_host_mak
fi

# Hold two types of flag:
#   CONFIG_THREAD_SETNAME_BYTHREAD  - we've got a way of setting the name on
#                                     a thread we have a handle to
#   CONFIG_PTHREAD_SETNAME_NP_W_TID - A way of doing it on a particular
#                                     platform
if test "$pthread_setname_np_w_tid" = "yes" ; then
  echo "CONFIG_THREAD_SETNAME_BYTHREAD=y" >> $config_host_mak
  echo "CONFIG_PTHREAD_SETNAME_NP_W_TID=y" >> $config_host_mak
elif test "$pthread_setname_np_wo_tid" = "yes" ; then
  echo "CONFIG_THREAD_SETNAME_BYTHREAD=y" >> $config_host_mak
  echo "CONFIG_PTHREAD_SETNAME_NP_WO_TID=y" >> $config_host_mak
fi

if test "$vxhs" = "yes" ; then
  echo "CONFIG_VXHS=y" >> $config_host_mak
  echo "VXHS_LIBS=$vxhs_libs" >> $config_host_mak
fi

if test "$libpmem" = "yes" ; then
  echo "CONFIG_LIBPMEM=y" >> $config_host_mak
fi

if test "$bochs" = "yes" ; then
  echo "CONFIG_BOCHS=y" >> $config_host_mak
fi
if test "$cloop" = "yes" ; then
  echo "CONFIG_CLOOP=y" >> $config_host_mak
fi
if test "$dmg" = "yes" ; then
  echo "CONFIG_DMG=y" >> $config_host_mak
fi
if test "$qcow1" = "yes" ; then
  echo "CONFIG_QCOW1=y" >> $config_host_mak
fi
if test "$vdi" = "yes" ; then
  echo "CONFIG_VDI=y" >> $config_host_mak
fi
if test "$vvfat" = "yes" ; then
  echo "CONFIG_VVFAT=y" >> $config_host_mak
fi
if test "$qed" = "yes" ; then
  echo "CONFIG_QED=y" >> $config_host_mak
fi
if test "$parallels" = "yes" ; then
  echo "CONFIG_PARALLELS=y" >> $config_host_mak
fi
if test "$sheepdog" = "yes" ; then
  echo "CONFIG_SHEEPDOG=y" >> $config_host_mak
fi

if test "$tcg_interpreter" = "yes"; then
  QEMU_INCLUDES="-iquote \$(SRC_PATH)/tcg/tci $QEMU_INCLUDES"
elif test "$ARCH" = "sparc64" ; then
  QEMU_INCLUDES="-iquote \$(SRC_PATH)/tcg/sparc $QEMU_INCLUDES"
elif test "$ARCH" = "s390x" ; then
  QEMU_INCLUDES="-iquote \$(SRC_PATH)/tcg/s390 $QEMU_INCLUDES"
elif test "$ARCH" = "x86_64" || test "$ARCH" = "x32" ; then
  QEMU_INCLUDES="-iquote \$(SRC_PATH)/tcg/i386 $QEMU_INCLUDES"
elif test "$ARCH" = "ppc64" ; then
  QEMU_INCLUDES="-iquote \$(SRC_PATH)/tcg/ppc $QEMU_INCLUDES"
elif test "$ARCH" = "riscv32" || test "$ARCH" = "riscv64" ; then
  QEMU_INCLUDES="-I\$(SRC_PATH)/tcg/riscv $QEMU_INCLUDES"
else
  QEMU_INCLUDES="-iquote \$(SRC_PATH)/tcg/\$(ARCH) $QEMU_INCLUDES"
fi
QEMU_INCLUDES="-iquote \$(SRC_PATH)/tcg $QEMU_INCLUDES"

echo "TOOLS=$tools" >> $config_host_mak
echo "ROMS=$roms" >> $config_host_mak
echo "MAKE=$make" >> $config_host_mak
echo "INSTALL=$install" >> $config_host_mak
echo "INSTALL_DIR=$install -d -m 0755" >> $config_host_mak
echo "INSTALL_DATA=$install -c -m 0644" >> $config_host_mak
echo "INSTALL_PROG=$install -c -m 0755" >> $config_host_mak
echo "INSTALL_LIB=$install -c -m 0644" >> $config_host_mak
echo "PYTHON=$python" >> $config_host_mak
echo "PYTHON_VERSION=$python_version" >> $config_host_mak
echo "CC=$cc" >> $config_host_mak
if $iasl -h > /dev/null 2>&1; then
  echo "IASL=$iasl" >> $config_host_mak
fi
echo "HOST_CC=$host_cc" >> $config_host_mak
echo "CXX=$cxx" >> $config_host_mak
echo "OBJCC=$objcc" >> $config_host_mak
echo "AR=$ar" >> $config_host_mak
echo "ARFLAGS=$ARFLAGS" >> $config_host_mak
echo "AS=$as" >> $config_host_mak
echo "CCAS=$ccas" >> $config_host_mak
echo "CPP=$cpp" >> $config_host_mak
echo "OBJCOPY=$objcopy" >> $config_host_mak
echo "LD=$ld" >> $config_host_mak
echo "RANLIB=$ranlib" >> $config_host_mak
echo "NM=$nm" >> $config_host_mak
echo "WINDRES=$windres" >> $config_host_mak
echo "CFLAGS=$CFLAGS" >> $config_host_mak
echo "CFLAGS_NOPIE=$CFLAGS_NOPIE" >> $config_host_mak
echo "QEMU_CFLAGS=$QEMU_CFLAGS" >> $config_host_mak
echo "QEMU_CXXFLAGS=$QEMU_CXXFLAGS" >> $config_host_mak
echo "QEMU_INCLUDES=$QEMU_INCLUDES" >> $config_host_mak
if test "$sparse" = "yes" ; then
  echo "CC           := REAL_CC=\"\$(CC)\" cgcc"       >> $config_host_mak
  echo "CPP          := REAL_CC=\"\$(CPP)\" cgcc"      >> $config_host_mak
  echo "CXX          := REAL_CC=\"\$(CXX)\" cgcc"      >> $config_host_mak
  echo "HOST_CC      := REAL_CC=\"\$(HOST_CC)\" cgcc"  >> $config_host_mak
  echo "QEMU_CFLAGS  += -Wbitwise -Wno-transparent-union -Wno-old-initializer -Wno-non-pointer-null" >> $config_host_mak
fi
if test "$cross_prefix" != ""; then
  echo "AUTOCONF_HOST := --host=${cross_prefix%-}"     >> $config_host_mak
else
  echo "AUTOCONF_HOST := "                             >> $config_host_mak
fi
echo "LDFLAGS=$LDFLAGS" >> $config_host_mak
echo "LDFLAGS_NOPIE=$LDFLAGS_NOPIE" >> $config_host_mak
echo "QEMU_LDFLAGS=$QEMU_LDFLAGS" >> $config_host_mak
echo "LD_REL_FLAGS=$LD_REL_FLAGS" >> $config_host_mak
echo "LD_I386_EMULATION=$ld_i386_emulation" >> $config_host_mak
echo "LIBS+=$LIBS" >> $config_host_mak
echo "LIBS_TOOLS+=$libs_tools" >> $config_host_mak
echo "PTHREAD_LIB=$PTHREAD_LIB" >> $config_host_mak
echo "EXESUF=$EXESUF" >> $config_host_mak
echo "DSOSUF=$DSOSUF" >> $config_host_mak
echo "LDFLAGS_SHARED=$LDFLAGS_SHARED" >> $config_host_mak
echo "LIBS_QGA+=$libs_qga" >> $config_host_mak
echo "TASN1_LIBS=$tasn1_libs" >> $config_host_mak
echo "TASN1_CFLAGS=$tasn1_cflags" >> $config_host_mak
echo "POD2MAN=$POD2MAN" >> $config_host_mak
if test "$gcov" = "yes" ; then
  echo "CONFIG_GCOV=y" >> $config_host_mak
  echo "GCOV=$gcov_tool" >> $config_host_mak
fi

if test "$docker" != "no"; then
    echo "HAVE_USER_DOCKER=y" >> $config_host_mak
fi

if test "$libudev" != "no"; then
    echo "CONFIG_LIBUDEV=y" >> $config_host_mak
    echo "LIBUDEV_LIBS=$libudev_libs" >> $config_host_mak
fi

# use included Linux headers
if test "$linux" = "yes" ; then
  mkdir -p linux-headers
  case "$cpu" in
  i386|x86_64|x32)
    linux_arch=x86
    ;;
  ppc|ppc64)
    linux_arch=powerpc
    ;;
  s390x)
    linux_arch=s390
    ;;
  aarch64)
    linux_arch=arm64
    ;;
  mips64)
    linux_arch=mips
    ;;
  *)
    # For most CPUs the kernel architecture name and QEMU CPU name match.
    linux_arch="$cpu"
    ;;
  esac
    # For non-KVM architectures we will not have asm headers
    if [ -e "$source_path/linux-headers/asm-$linux_arch" ]; then
      symlink "$source_path/linux-headers/asm-$linux_arch" linux-headers/asm
    fi
fi

for target in $target_list; do
target_dir="$target"
config_target_mak=$target_dir/config-target.mak
target_name=$(echo $target | cut -d '-' -f 1)
target_bigendian="no"

case "$target_name" in
  armeb|aarch64_be|hppa|lm32|m68k|microblaze|mips|mipsn32|mips64|moxie|or1k|ppc|ppc64|ppc64abi32|s390x|sh4eb|sparc|sparc64|sparc32plus|xtensaeb)
  target_bigendian=yes
  ;;
esac
target_softmmu="no"
target_user_only="no"
target_linux_user="no"
target_bsd_user="no"
case "$target" in
  ${target_name}-softmmu)
    target_softmmu="yes"
    ;;
  ${target_name}-linux-user)
    target_user_only="yes"
    target_linux_user="yes"
    ;;
  ${target_name}-bsd-user)
    target_user_only="yes"
    target_bsd_user="yes"
    ;;
  *)
    error_exit "Target '$target' not recognised"
    exit 1
    ;;
esac

target_compiler=""
target_compiler_static=""
target_compiler_cflags=""

mkdir -p $target_dir
echo "# Automatically generated by configure - do not modify" > $config_target_mak

bflt="no"
mttcg="no"
interp_prefix1=$(echo "$interp_prefix" | sed "s/%M/$target_name/g")
gdb_xml_files=""

TARGET_ARCH="$target_name"
TARGET_BASE_ARCH=""
TARGET_ABI_DIR=""

case "$target_name" in
  i386)
    mttcg="yes"
	gdb_xml_files="i386-32bit.xml"
    target_compiler=$cross_cc_i386
    target_compiler_cflags=$cross_cc_ccflags_i386
  ;;
  x86_64)
    TARGET_BASE_ARCH=i386
    mttcg="yes"
	gdb_xml_files="i386-64bit.xml"
    target_compiler=$cross_cc_x86_64
  ;;
  alpha)
    mttcg="yes"
    target_compiler=$cross_cc_alpha
  ;;
  arm|armeb)
    TARGET_ARCH=arm
    bflt="yes"
    mttcg="yes"
    gdb_xml_files="arm-core.xml arm-vfp.xml arm-vfp3.xml arm-neon.xml"
    target_compiler=$cross_cc_arm
    eval "target_compiler_cflags=\$cross_cc_cflags_${target_name}"
  ;;
  aarch64|aarch64_be)
    TARGET_ARCH=aarch64
    TARGET_BASE_ARCH=arm
    bflt="yes"
    mttcg="yes"
    gdb_xml_files="aarch64-core.xml aarch64-fpu.xml arm-core.xml arm-vfp.xml arm-vfp3.xml arm-neon.xml"
    target_compiler=$cross_cc_aarch64
    eval "target_compiler_cflags=\$cross_cc_cflags_${target_name}"
  ;;
  cris)
    target_compiler=$cross_cc_cris
  ;;
  hppa)
    mttcg="yes"
    target_compiler=$cross_cc_hppa
  ;;
  lm32)
    target_compiler=$cross_cc_lm32
  ;;
  m68k)
    bflt="yes"
    gdb_xml_files="cf-core.xml cf-fp.xml m68k-fp.xml"
    target_compiler=$cross_cc_m68k
  ;;
  microblaze|microblazeel)
    TARGET_ARCH=microblaze
    bflt="yes"
    echo "TARGET_ABI32=y" >> $config_target_mak
    target_compiler=$cross_cc_microblaze
  ;;
  mips|mipsel)
    TARGET_ARCH=mips
    target_compiler=$cross_cc_mips
    echo "TARGET_ABI_MIPSO32=y" >> $config_target_mak
  ;;
  mipsn32|mipsn32el)
    TARGET_ARCH=mips64
    TARGET_BASE_ARCH=mips
    target_compiler=$cross_cc_mipsn32
    echo "TARGET_ABI_MIPSN32=y" >> $config_target_mak
    echo "TARGET_ABI32=y" >> $config_target_mak
  ;;
  mips64|mips64el)
    TARGET_ARCH=mips64
    TARGET_BASE_ARCH=mips
    target_compiler=$cross_cc_mips64
    echo "TARGET_ABI_MIPSN64=y" >> $config_target_mak
  ;;
  moxie)
    target_compiler=$cross_cc_moxie
  ;;
  nios2)
    target_compiler=$cross_cc_nios2
  ;;
  or1k)
    target_compiler=$cross_cc_or1k
    TARGET_ARCH=openrisc
    TARGET_BASE_ARCH=openrisc
  ;;
  ppc)
    gdb_xml_files="power-core.xml power-fpu.xml power-altivec.xml power-spe.xml"
    target_compiler=$cross_cc_powerpc
  ;;
  ppc64)
    TARGET_BASE_ARCH=ppc
    TARGET_ABI_DIR=ppc
    mttcg=yes
    gdb_xml_files="power64-core.xml power-fpu.xml power-altivec.xml power-spe.xml power-vsx.xml"
    target_compiler=$cross_cc_ppc64
  ;;
  ppc64le)
    TARGET_ARCH=ppc64
    TARGET_BASE_ARCH=ppc
    TARGET_ABI_DIR=ppc
    mttcg=yes
    gdb_xml_files="power64-core.xml power-fpu.xml power-altivec.xml power-spe.xml power-vsx.xml"
    target_compiler=$cross_cc_ppc64le
  ;;
  ppc64abi32)
    TARGET_ARCH=ppc64
    TARGET_BASE_ARCH=ppc
    TARGET_ABI_DIR=ppc
    echo "TARGET_ABI32=y" >> $config_target_mak
    gdb_xml_files="power64-core.xml power-fpu.xml power-altivec.xml power-spe.xml power-vsx.xml"
    target_compiler=$cross_cc_ppc64abi32
  ;;
  riscv32)
    TARGET_BASE_ARCH=riscv
    TARGET_ABI_DIR=riscv
    mttcg=yes
    target_compiler=$cross_cc_riscv32
  ;;
  riscv64)
    TARGET_BASE_ARCH=riscv
    TARGET_ABI_DIR=riscv
    mttcg=yes
    target_compiler=$cross_cc_riscv64
  ;;
  sh4|sh4eb)
    TARGET_ARCH=sh4
    bflt="yes"
    target_compiler=$cross_cc_sh4
  ;;
  sparc)
    target_compiler=$cross_cc_sparc
  ;;
  sparc64)
    TARGET_BASE_ARCH=sparc
    target_compiler=$cross_cc_sparc64
  ;;
  sparc32plus)
    TARGET_ARCH=sparc64
    TARGET_BASE_ARCH=sparc
    TARGET_ABI_DIR=sparc
    target_compiler=$cross_cc_sparc32plus
    echo "TARGET_ABI32=y" >> $config_target_mak
  ;;
  s390x)
    mttcg=yes
    gdb_xml_files="s390x-core64.xml s390-acr.xml s390-fpr.xml s390-vx.xml s390-cr.xml s390-virt.xml s390-gs.xml"
    target_compiler=$cross_cc_s390x
  ;;
  tilegx)
    target_compiler=$cross_cc_tilegx
  ;;
  tricore)
    target_compiler=$cross_cc_tricore
  ;;
  unicore32)
    target_compiler=$cross_cc_unicore32
  ;;
  xtensa|xtensaeb)
    TARGET_ARCH=xtensa
    bflt="yes"
    mttcg="yes"
    target_compiler=$cross_cc_xtensa
  ;;
  *)
    error_exit "Unsupported target CPU"
  ;;
esac
# TARGET_BASE_ARCH needs to be defined after TARGET_ARCH
if [ "$TARGET_BASE_ARCH" = "" ]; then
  TARGET_BASE_ARCH=$TARGET_ARCH
fi

# Do we have a cross compiler for this target?
if has $target_compiler; then

    write_c_skeleton

    if ! do_compiler "$target_compiler" $target_compiler_cflags -o $TMPE $TMPC -static ; then
        # For host systems we might get away with building without -static
        if ! do_compiler "$target_compiler" $target_compiler_cflags -o $TMPE $TMPC ; then
            target_compiler=""
        else
            enabled_cross_compilers="${enabled_cross_compilers} '${target_compiler}'"
            target_compiler_static="n"
        fi
    else
        enabled_cross_compilers="${enabled_cross_compilers} '${target_compiler}'"
        target_compiler_static="y"
    fi
else
    target_compiler=""
fi

symlink "$source_path/Makefile.target" "$target_dir/Makefile"

upper() {
    echo "$@"| LC_ALL=C tr '[a-z]' '[A-Z]'
}

target_arch_name="$(upper $TARGET_ARCH)"
echo "TARGET_$target_arch_name=y" >> $config_target_mak
echo "TARGET_NAME=$target_name" >> $config_target_mak
echo "TARGET_BASE_ARCH=$TARGET_BASE_ARCH" >> $config_target_mak
if [ "$TARGET_ABI_DIR" = "" ]; then
  TARGET_ABI_DIR=$TARGET_ARCH
fi
echo "TARGET_ABI_DIR=$TARGET_ABI_DIR" >> $config_target_mak
if [ "$HOST_VARIANT_DIR" != "" ]; then
    echo "HOST_VARIANT_DIR=$HOST_VARIANT_DIR" >> $config_target_mak
fi

if supported_xen_target $target; then
    echo "CONFIG_XEN=y" >> $config_target_mak
    if test "$xen_pci_passthrough" = yes; then
        echo "CONFIG_XEN_PCI_PASSTHROUGH=y" >> "$config_target_mak"
    fi
fi
if supported_kvm_target $target; then
    echo "CONFIG_KVM=y" >> $config_target_mak
    if test "$vhost_net" = "yes" ; then
        echo "CONFIG_VHOST_NET=y" >> $config_target_mak
        if test "$vhost_user" = "yes" ; then
            echo "CONFIG_VHOST_USER_NET_TEST_$target_name=y" >> $config_host_mak
        fi
    fi
fi
if supported_hax_target $target; then
    echo "CONFIG_HAX=y" >> $config_target_mak
fi
if supported_hvf_target $target; then
    echo "CONFIG_HVF=y" >> $config_target_mak
fi
if supported_whpx_target $target; then
    echo "CONFIG_WHPX=y" >> $config_target_mak
fi
if test "$target_bigendian" = "yes" ; then
  echo "TARGET_WORDS_BIGENDIAN=y" >> $config_target_mak
fi
if test "$target_softmmu" = "yes" ; then
  echo "CONFIG_SOFTMMU=y" >> $config_target_mak
  if test "$mttcg" = "yes" ; then
    echo "TARGET_SUPPORTS_MTTCG=y" >> $config_target_mak
  fi
fi
if test "$target_user_only" = "yes" ; then
  echo "CONFIG_USER_ONLY=y" >> $config_target_mak
  echo "CONFIG_QEMU_INTERP_PREFIX=\"$interp_prefix1\"" >> $config_target_mak
fi
if test "$target_linux_user" = "yes" ; then
  echo "CONFIG_LINUX_USER=y" >> $config_target_mak
fi
list=""
if test ! -z "$gdb_xml_files" ; then
  for x in $gdb_xml_files; do
    list="$list $source_path/gdb-xml/$x"
  done
  echo "TARGET_XML_FILES=$list" >> $config_target_mak
fi

if test "$target_user_only" = "yes" && test "$bflt" = "yes"; then
  echo "TARGET_HAS_BFLT=y" >> $config_target_mak
fi
if test "$target_bsd_user" = "yes" ; then
  echo "CONFIG_BSD_USER=y" >> $config_target_mak
fi

if test -n "$target_compiler"; then
  echo "CROSS_CC_GUEST=\"$target_compiler\"" >> $config_target_mak

  if test -n "$target_compiler_static"; then
      echo "CROSS_CC_GUEST_STATIC=$target_compiler_static" >> $config_target_mak
  fi

  if test -n "$target_compiler_cflags"; then
      echo "CROSS_CC_GUEST_CFLAGS=$target_compiler_cflags" >> $config_target_mak
  fi
fi


# generate QEMU_CFLAGS/LDFLAGS for targets

cflags=""
ldflags=""

disas_config() {
  echo "CONFIG_${1}_DIS=y" >> $config_target_mak
  echo "CONFIG_${1}_DIS=y" >> config-all-disas.mak
}

for i in $ARCH $TARGET_BASE_ARCH ; do
  case "$i" in
  alpha)
    disas_config "ALPHA"
  ;;
  aarch64)
    if test -n "${cxx}"; then
      disas_config "ARM_A64"
    fi
  ;;
  arm)
    disas_config "ARM"
    if test -n "${cxx}"; then
      disas_config "ARM_A64"
    fi
  ;;
  cris)
    disas_config "CRIS"
  ;;
  hppa)
    disas_config "HPPA"
  ;;
  i386|x86_64|x32)
    disas_config "I386"
  ;;
  lm32)
    disas_config "LM32"
  ;;
  m68k)
    disas_config "M68K"
  ;;
  microblaze*)
    disas_config "MICROBLAZE"
  ;;
  mips*)
    disas_config "MIPS"
    if test -n "${cxx}"; then
      disas_config "NANOMIPS"
    fi
  ;;
  moxie*)
    disas_config "MOXIE"
  ;;
  nios2)
    disas_config "NIOS2"
  ;;
  or1k)
    disas_config "OPENRISC"
  ;;
  ppc*)
    disas_config "PPC"
  ;;
  riscv*)
    disas_config "RISCV"
  ;;
  s390*)
    disas_config "S390"
  ;;
  sh4)
    disas_config "SH4"
  ;;
  sparc*)
    disas_config "SPARC"
  ;;
  xtensa*)
    disas_config "XTENSA"
  ;;
  esac
done
if test "$tcg_interpreter" = "yes" ; then
  disas_config "TCI"
fi

case "$ARCH" in
alpha)
  # Ensure there's only a single GP
  cflags="-msmall-data $cflags"
;;
esac

if test "$gprof" = "yes" ; then
  echo "TARGET_GPROF=y" >> $config_target_mak
  if test "$target_linux_user" = "yes" ; then
    cflags="-p $cflags"
    ldflags="-p $ldflags"
  fi
  if test "$target_softmmu" = "yes" ; then
    ldflags="-p $ldflags"
    echo "GPROF_CFLAGS=-p" >> $config_target_mak
  fi
fi

if test "$target_linux_user" = "yes" || test "$target_bsd_user" = "yes" ; then
  ldflags="$ldflags $textseg_ldflags"
fi

# Newer kernels on s390 check for an S390_PGSTE program header and
# enable the pgste page table extensions in that case. This makes
# the vm.allocate_pgste sysctl unnecessary. We enable this program
# header if
#  - we build on s390x
#  - we build the system emulation for s390x (qemu-system-s390x)
#  - KVM is enabled
#  - the linker supports --s390-pgste
if test "$TARGET_ARCH" = "s390x" && test "$target_softmmu" = "yes" && \
        test "$ARCH" = "s390x" && test "$kvm" = "yes"; then
    if ld_has --s390-pgste ; then
        ldflags="-Wl,--s390-pgste $ldflags"
    fi
fi

echo "LDFLAGS+=$ldflags" >> $config_target_mak
echo "QEMU_CFLAGS+=$cflags" >> $config_target_mak

done # for target in $targets

if test -n "$enabled_cross_compilers"; then
    echo
    echo "NOTE: cross-compilers enabled: $enabled_cross_compilers"
fi

if [ "$fdt" = "git" ]; then
  echo "config-host.h: subdir-dtc" >> $config_host_mak
fi
if [ "$capstone" = "git" -o "$capstone" = "internal" ]; then
  echo "config-host.h: subdir-capstone" >> $config_host_mak
fi
if test -n "$LIBCAPSTONE"; then
  echo "LIBCAPSTONE=$LIBCAPSTONE" >> $config_host_mak
fi

if test "$numa" = "yes"; then
  echo "CONFIG_NUMA=y" >> $config_host_mak
fi

if test "$ccache_cpp2" = "yes"; then
  echo "export CCACHE_CPP2=y" >> $config_host_mak
fi

# If we're using a separate build tree, set it up now.
# DIRS are directories which we simply mkdir in the build tree;
# LINKS are things to symlink back into the source tree
# (these can be both files and directories).
# Caution: do not add files or directories here using wildcards. This
# will result in problems later if a new file matching the wildcard is
# added to the source tree -- nothing will cause configure to be rerun
# so the build tree will be missing the link back to the new file, and
# tests might fail. Prefer to keep the relevant files in their own
# directory and symlink the directory instead.
DIRS="tests tests/tcg tests/tcg/cris tests/tcg/lm32 tests/libqos tests/qapi-schema tests/tcg/xtensa tests/qemu-iotests tests/vm"
DIRS="$DIRS tests/fp"
DIRS="$DIRS docs docs/interop fsdev scsi"
DIRS="$DIRS pc-bios/optionrom pc-bios/spapr-rtas pc-bios/s390-ccw"
DIRS="$DIRS roms/seabios roms/vgabios"
LINKS="Makefile tests/tcg/Makefile qdict-test-data.txt"
LINKS="$LINKS tests/tcg/cris/Makefile tests/tcg/cris/.gdbinit"
LINKS="$LINKS tests/tcg/lm32/Makefile tests/tcg/xtensa/Makefile po/Makefile"
LINKS="$LINKS tests/fp/Makefile"
LINKS="$LINKS pc-bios/optionrom/Makefile pc-bios/keymaps"
LINKS="$LINKS pc-bios/spapr-rtas/Makefile"
LINKS="$LINKS pc-bios/s390-ccw/Makefile"
LINKS="$LINKS roms/seabios/Makefile roms/vgabios/Makefile"
LINKS="$LINKS pc-bios/qemu-icon.bmp"
LINKS="$LINKS .gdbinit scripts" # scripts needed by relative path in .gdbinit
LINKS="$LINKS tests/acceptance tests/data"
LINKS="$LINKS tests/qemu-iotests/check"
for bios_file in \
    $source_path/pc-bios/*.bin \
    $source_path/pc-bios/*.lid \
    $source_path/pc-bios/*.aml \
    $source_path/pc-bios/*.rom \
    $source_path/pc-bios/*.dtb \
    $source_path/pc-bios/*.img \
    $source_path/pc-bios/openbios-* \
    $source_path/pc-bios/u-boot.* \
    $source_path/pc-bios/palcode-*
do
    LINKS="$LINKS pc-bios/$(basename $bios_file)"
done
mkdir -p $DIRS
for f in $LINKS ; do
    if [ -e "$source_path/$f" ] && [ "$pwd_is_source_path" != "y" ]; then
        symlink "$source_path/$f" "$f"
    fi
done

# temporary config to build submodules
for rom in seabios vgabios ; do
    config_mak=roms/$rom/config.mak
    echo "# Automatically generated by configure - do not modify" > $config_mak
    echo "SRC_PATH=$source_path/roms/$rom" >> $config_mak
    echo "AS=$as" >> $config_mak
    echo "CCAS=$ccas" >> $config_mak
    echo "CC=$cc" >> $config_mak
    echo "BCC=bcc" >> $config_mak
    echo "CPP=$cpp" >> $config_mak
    echo "OBJCOPY=objcopy" >> $config_mak
    echo "IASL=$iasl" >> $config_mak
    echo "LD=$ld" >> $config_mak
    echo "RANLIB=$ranlib" >> $config_mak
done

# set up qemu-iotests in this build directory
iotests_common_env="tests/qemu-iotests/common.env"

echo "# Automatically generated by configure - do not modify" > "$iotests_common_env"
echo >> "$iotests_common_env"
echo "export PYTHON='$python'" >> "$iotests_common_env"

# Save the configure command line for later reuse.
cat <<EOD >config.status
#!/bin/sh
# Generated by configure.
# Run this file to recreate the current configuration.
# Compiler output produced by configure, useful for debugging
# configure, is in config.log if it exists.
EOD

preserve_env() {
    envname=$1

    eval envval=\$$envname

    if test -n "$envval"
    then
	echo "$envname='$envval'" >> config.status
	echo "export $envname" >> config.status
    else
	echo "unset $envname" >> config.status
    fi
}

# Preserve various env variables that influence what
# features/build target configure will detect
preserve_env AR
preserve_env AS
preserve_env CC
preserve_env CPP
preserve_env CXX
preserve_env INSTALL
preserve_env LD
preserve_env LD_LIBRARY_PATH
preserve_env LIBTOOL
preserve_env MAKE
preserve_env NM
preserve_env OBJCOPY
preserve_env PATH
preserve_env PKG_CONFIG
preserve_env PKG_CONFIG_LIBDIR
preserve_env PKG_CONFIG_PATH
preserve_env PYTHON
preserve_env SDL_CONFIG
preserve_env SDL2_CONFIG
preserve_env SMBD
preserve_env STRIP
preserve_env WINDRES

printf "exec" >>config.status
printf " '%s'" "$0" "$@" >>config.status
echo ' "$@"' >>config.status
chmod +x config.status

rm -r "$TMPDIR1"<|MERGE_RESOLUTION|>--- conflicted
+++ resolved
@@ -4612,7 +4612,6 @@
   libs_qga="$libs_qga -lrt"
 fi
 
-<<<<<<< HEAD
 # Check whether we need to link libutil for openpty()
 cat > $TMPC << EOF
 extern int openpty(int *am, int *as, char *name, void *termp, void *winp);
@@ -4621,10 +4620,6 @@
 
 if ! compile_prog "" "" ; then
   if compile_prog "" "-lutil" ; then
-=======
-if test "$darwin" != "yes" && test "$mingw32" != "yes" && \
-        test "$solaris" != yes && test "$haiku" != "yes" ; then
->>>>>>> e67e91b4
     libs_softmmu="-lutil $libs_softmmu"
     libs_tools="-lutil $libs_tools"
   fi
